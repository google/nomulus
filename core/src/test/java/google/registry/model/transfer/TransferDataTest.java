--- conflicted
+++ resolved
@@ -20,14 +20,10 @@
 import com.google.common.collect.ImmutableSet;
 import com.googlecode.objectify.Key;
 import google.registry.model.billing.BillingEvent;
-<<<<<<< HEAD
-import google.registry.model.domain.Domain;
-=======
 import google.registry.model.billing.BillingEvent.Cancellation;
 import google.registry.model.billing.BillingEvent.OneTime;
 import google.registry.model.billing.BillingEvent.Recurring;
-import google.registry.model.domain.DomainBase;
->>>>>>> 827b7db2
+import google.registry.model.domain.Domain;
 import google.registry.model.domain.Period;
 import google.registry.model.eppcommon.Trid;
 import google.registry.model.poll.PollMessage;
@@ -56,29 +52,10 @@
   @BeforeEach
   void beforeEach() {
     Key<HistoryEntry> historyEntryKey =
-<<<<<<< HEAD
         Key.create(Key.create(Domain.class, "4-TLD"), HistoryEntry.class, 1356L);
-    transferBillingEventKey =
-        VKey.create(
-            BillingEvent.OneTime.class,
-            12345L,
-            Key.create(historyEntryKey, BillingEvent.OneTime.class, 12345L));
-    otherServerApproveBillingEventKey =
-        VKey.create(
-            BillingEvent.Cancellation.class,
-            2468L,
-            Key.create(historyEntryKey, BillingEvent.Cancellation.class, 2468L));
-    recurringBillingEventKey =
-        VKey.create(
-            BillingEvent.Recurring.class,
-            13579L,
-            Key.create(historyEntryKey, BillingEvent.Recurring.class, 13579L));
-=======
-        Key.create(Key.create(DomainBase.class, "4-TLD"), HistoryEntry.class, 1356L);
     transferBillingEventKey = OneTime.createVKey(12345L);
     otherServerApproveBillingEventKey = Cancellation.createVKey(2468L);
     recurringBillingEventKey = Recurring.createVKey(13579L);
->>>>>>> 827b7db2
     autorenewPollMessageKey =
         VKey.create(
             PollMessage.Autorenew.class,
