--- conflicted
+++ resolved
@@ -3,7 +3,6 @@
 )
 
 licenses(["notice"])  # Apache 2.0
-
 
 java_library(
     name = "backend",
@@ -13,23 +12,13 @@
         "//java/com/google/common/base",
         "//java/com/google/common/collect",
         "//java/com/google/common/net",
-<<<<<<< HEAD
-        "//java/domains/donuts",
-=======
-        "//third_party/java/appengine:appengine-api",
->>>>>>> cfeb1d56
-        "//third_party/java/bouncycastle",
-        "//third_party/java/dagger",
-        "//third_party/java/joda_time",
-        "//third_party/java/jsr305_annotations",
-        "//third_party/java/jsr330_inject",
-        "//third_party/java/servlet/servlet_api",
         "//java/google/registry/backup",
         "//java/google/registry/batch",
         "//java/google/registry/bigquery",
         "//java/google/registry/config",
         "//java/google/registry/cron",
         "//java/google/registry/dns",
+        "//java/google/registry/dns/writer",
         "//java/google/registry/dns/writer/clouddns",
         "//java/google/registry/dns/writer/dnsupdate",
         "//java/google/registry/export",
@@ -47,6 +36,13 @@
         "//java/google/registry/request:modules",
         "//java/google/registry/tmch",
         "//java/google/registry/util",
+        "//third_party/java/appengine:appengine-api",
+        "//third_party/java/bouncycastle",
+        "//third_party/java/dagger",
+        "//third_party/java/joda_time",
+        "//third_party/java/jsr305_annotations",
+        "//third_party/java/jsr330_inject",
+        "//third_party/java/servlet/servlet_api",
     ],
 )
 
@@ -59,7 +55,6 @@
     create_executable = 0,
     runtime_deps = [
         ":backend",
-        "//java/domains/donuts",  # DonutsRegistryConfig
         "//java/google/registry/monitoring/whitebox",  # MetricsTaskServlet
     ],
 )