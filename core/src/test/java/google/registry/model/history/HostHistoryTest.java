// Copyright 2017 The Nomulus Authors. All Rights Reserved.
//
// Licensed under the Apache License, Version 2.0 (the "License");
// you may not use this file except in compliance with the License.
// You may obtain a copy of the License at
//
//     http://www.apache.org/licenses/LICENSE-2.0
//
// Unless required by applicable law or agreed to in writing, software
// distributed under the License is distributed on an "AS IS" BASIS,
// WITHOUT WARRANTIES OR CONDITIONS OF ANY KIND, either express or implied.
// See the License for the specific language governing permissions and
// limitations under the License.

package google.registry.model.history;

<<<<<<< HEAD
import static com.google.common.truth.Truth.assertThat;
import static google.registry.model.history.DomainHistoryTest.assertHistoriesEqual;
=======
import static google.registry.model.ImmutableObjectSubject.assertAboutImmutableObjects;
>>>>>>> 0ecc20b4
import static google.registry.persistence.transaction.TransactionManagerFactory.jpaTm;
import static google.registry.testing.DatastoreHelper.newHostResourceWithRoid;
import static google.registry.testing.SqlHelper.saveRegistrar;
import static java.nio.charset.StandardCharsets.UTF_8;

import google.registry.model.EntityTestCase;
import google.registry.model.eppcommon.Trid;
import google.registry.model.host.HostHistory;
import google.registry.model.host.HostResource;
import google.registry.model.reporting.HistoryEntry;
import google.registry.persistence.VKey;
import org.junit.jupiter.api.Test;

/** Tests for {@link HostHistory}. */
public class HostHistoryTest extends EntityTestCase {

  HostHistoryTest() {
    super(JpaEntityCoverageCheck.ENABLED);
  }

  @Test
<<<<<<< HEAD
  public void testPersistence() {
    saveRegistrar("TheRegistrar");
=======
  void testPersistence() {
    saveRegistrar("registrar1");
>>>>>>> 0ecc20b4

    HostResource host = newHostResourceWithRoid("ns1.example.com", "host1");
    jpaTm().transact(() -> jpaTm().saveNew(host));
    VKey<HostResource> hostVKey = VKey.createSql(HostResource.class, "host1");
    HostResource hostFromDb = jpaTm().transact(() -> jpaTm().load(hostVKey));
    HostHistory hostHistory =
        new HostHistory.Builder()
            .setType(HistoryEntry.Type.HOST_CREATE)
            .setXmlBytes("<xml></xml>".getBytes(UTF_8))
            .setModificationTime(fakeClock.nowUtc())
            .setClientId("TheRegistrar")
            .setTrid(Trid.create("ABC-123", "server-trid"))
            .setBySuperuser(false)
            .setReason("reason")
            .setRequestedByRegistrar(true)
            .setHostBase(hostFromDb)
            .setHostRepoId(hostVKey)
            .build();
    jpaTm().transact(() -> jpaTm().saveNew(hostHistory));
    jpaTm()
        .transact(
            () -> {
              HostHistory fromDatabase =
                  jpaTm().load(VKey.createSql(HostHistory.class, hostHistory.getId()));
              assertHistoriesEqual(fromDatabase, hostHistory);
              assertThat(fromDatabase.getHostRepoId().getSqlKey())
                  .isEqualTo(hostHistory.getHostRepoId().getSqlKey());
            });
  }
<<<<<<< HEAD
=======

  private void assertHostHistoriesEqual(HostHistory one, HostHistory two) {
    assertAboutImmutableObjects().that(one).isEqualExceptFields(two, "hostBase");
    assertAboutImmutableObjects()
        .that(one.getHostBase())
        .isEqualExceptFields(two.getHostBase(), "repoId");
  }
>>>>>>> 0ecc20b4
}<|MERGE_RESOLUTION|>--- conflicted
+++ resolved
@@ -14,12 +14,9 @@
 
 package google.registry.model.history;
 
-<<<<<<< HEAD
 import static com.google.common.truth.Truth.assertThat;
+import static google.registry.model.ImmutableObjectSubject.assertAboutImmutableObjects;
 import static google.registry.model.history.DomainHistoryTest.assertHistoriesEqual;
-=======
-import static google.registry.model.ImmutableObjectSubject.assertAboutImmutableObjects;
->>>>>>> 0ecc20b4
 import static google.registry.persistence.transaction.TransactionManagerFactory.jpaTm;
 import static google.registry.testing.DatastoreHelper.newHostResourceWithRoid;
 import static google.registry.testing.SqlHelper.saveRegistrar;
@@ -33,7 +30,9 @@
 import google.registry.persistence.VKey;
 import org.junit.jupiter.api.Test;
 
-/** Tests for {@link HostHistory}. */
+/**
+ * Tests for {@link HostHistory}.
+ */
 public class HostHistoryTest extends EntityTestCase {
 
   HostHistoryTest() {
@@ -41,13 +40,8 @@
   }
 
   @Test
-<<<<<<< HEAD
-  public void testPersistence() {
+  void testPersistence() {
     saveRegistrar("TheRegistrar");
-=======
-  void testPersistence() {
-    saveRegistrar("registrar1");
->>>>>>> 0ecc20b4
 
     HostResource host = newHostResourceWithRoid("ns1.example.com", "host1");
     jpaTm().transact(() -> jpaTm().saveNew(host));
@@ -72,13 +66,11 @@
             () -> {
               HostHistory fromDatabase =
                   jpaTm().load(VKey.createSql(HostHistory.class, hostHistory.getId()));
-              assertHistoriesEqual(fromDatabase, hostHistory);
+              assertHostHistoriesEqual(fromDatabase, hostHistory);
               assertThat(fromDatabase.getHostRepoId().getSqlKey())
                   .isEqualTo(hostHistory.getHostRepoId().getSqlKey());
             });
   }
-<<<<<<< HEAD
-=======
 
   private void assertHostHistoriesEqual(HostHistory one, HostHistory two) {
     assertAboutImmutableObjects().that(one).isEqualExceptFields(two, "hostBase");
@@ -86,5 +78,4 @@
         .that(one.getHostBase())
         .isEqualExceptFields(two.getHostBase(), "repoId");
   }
->>>>>>> 0ecc20b4
 }