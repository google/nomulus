--- conflicted
+++ resolved
@@ -52,12 +52,8 @@
 import google.registry.flows.exceptions.ObjectAlreadySponsoredException;
 import google.registry.flows.exceptions.TransferPeriodMustBeOneYearException;
 import google.registry.flows.exceptions.TransferPeriodZeroAndFeeTransferExtensionException;
-<<<<<<< HEAD
 import google.registry.model.billing.BillingEvent.Recurring;
-import google.registry.model.domain.DomainBase;
-=======
 import google.registry.model.domain.Domain;
->>>>>>> ede919d7
 import google.registry.model.domain.DomainCommand.Transfer;
 import google.registry.model.domain.DomainHistory;
 import google.registry.model.domain.Period;
@@ -238,13 +234,8 @@
     // the poll message if it has no events left. Note that if the automatic transfer succeeds, then
     // cloneProjectedAtTime() will replace these old autorenew entities with the server approve ones
     // that we've created in this flow and stored in pendingTransferData.
-<<<<<<< HEAD
     updateAutorenewRecurrenceEndTime(existingDomain, existingRecurring, automaticTransferTime);
-    DomainBase newDomain =
-=======
-    updateAutorenewRecurrenceEndTime(existingDomain, automaticTransferTime);
     Domain newDomain =
->>>>>>> ede919d7
         existingDomain
             .asBuilder()
             .setTransferData(pendingTransferData)
