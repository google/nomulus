--- conflicted
+++ resolved
@@ -80,11 +80,7 @@
     checkArgument(superuser, "This command must be run as a superuser.");
     findTldForNameOrThrow(InternetDomainName.from(domainName)); // Check that the tld exists.
     if (isNullOrEmpty(password)) {
-<<<<<<< HEAD
-      password = passwordGenerator.createString(PASSWORD_LENGTH);
-=======
       password = createToken(ANCHOR_TENANT, passwordGenerator);
->>>>>>> 9dceb574
     }
 
     Money cost = null;
