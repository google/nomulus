package(default_visibility = ["//java/google/registry:registry_project"])

licenses(["notice"])  # Apache 2.0

<<<<<<< HEAD
load("//closure:defs.bzl", "closure_js_binary", "closure_js_deps")
=======
load("@io_bazel_rules_closure//closure:defs.bzl", "closure_js_binary", "closure_js_deps")
load("//java/google/registry/builddefs:zip_file.bzl", "zip_file")
>>>>>>> 51bdb26e

exports_files(["globals.txt"])


<<<<<<< HEAD
java_library(
	name = "assets_recursive_jar",
	resources = glob(["assets/**"]),
)

filegroup(
    name = "js_files_recursive",
    srcs = [
        "//java/google/registry/ui/js:js_files",
        "//java/google/registry/ui/js/registrar:js_files",
        "//java/google/registry/ui/soy:js_files",
        "//java/google/registry/ui/soy/api:js_files",
        "//java/google/registry/ui/soy/registrar:js_files",
    ],
)

filegroup(
    name = "assets_recursive",
    srcs = glob(["assets/**"]),
)

java_library(
    name = "runfiles_jar",
    resources = [
        "brain_bin.js",
        "brain_bin_map.js",
        "registrar_bin.js",
        "registrar_bin_map.js",
        "//java/google/registry/ui/css:registrar_bin.css",
        "//java/google/registry/ui/html:html_files",
	],
)

=======
>>>>>>> 51bdb26e
filegroup(
    name = "runfiles",
    srcs = glob(["assets/**"]) + [
        "brain_bin.js",
        "brain_bin_map.js",
        "registrar_bin.js",
        "registrar_bin_map.js",
        "//java/google/registry/ui/css:registrar_bin.css",
        "//java/google/registry/ui/html:html_files",
    ],
)

filegroup(
    name = "runfiles_debug",
    srcs = [
        "@closure_library//:js_files",
        "brain_bin.js.map",
        "deps.js",
        "registrar_bin.js.map",
        "registrar_dbg.js",
        "//javascript/closure:js_files_recursive",
        "//javascript/template/soy:soy_usegoog_js_files",
        "//java/google/registry/ui/css:css_files",
        "//java/google/registry/ui/css:registrar_dbg.css",
        "//java/google/registry/ui/js:js_files",
        "//java/google/registry/ui/js/registrar:js_files",
        "//java/google/registry/ui/soy:js_files",
        "//java/google/registry/ui/soy/registrar:js_files",
    ],
)

zip_file(
    name = "war",
    srcs = [":runfiles"],
    out = "ui.war",
    mappings = {
        "java/google/registry/ui/assets": "assets",
        "java/google/registry/ui/css": "assets/css",
        "java/google/registry/ui/html": "",
        "java/google/registry/ui": "assets/js",
    },
)

zip_file(
    name = "war_debug",
    srcs = [":runfiles_debug"],
    out = "ui_debug.war",
    mappings = {
        "java/google/registry/ui/deps.js": "assets/sources/deps.js",
        "java/google/registry/ui/brain_bin.js.map": "assets/js/brain_bin.js.map",
        "java/google/registry/ui/registrar_bin.js.map": "assets/js/registrar_bin.js.map",
        "java/google/registry/ui/registrar_dbg.js": "assets/js/registrar_dbg.js",
        "java/google/registry/ui/css/registrar_dbg.css": "assets/css/registrar_dbg.css",
        "": "assets/sources",
    },
    deps = [":war"],
)

java_library(
    name = "ui",
    srcs = glob(["*.java"]),
    deps = [
        "//java/com/google/common/base",
        "//third_party/java/appengine:appengine-api",
        "//third_party/java/dagger",
        "//third_party/java/jsr305_annotations",
        "//java/google/registry/config",
    ],
)


closure_js_deps(
    name = "deps",
    deps = [
        "//java/google/registry/ui/js",
        "//java/google/registry/ui/js/registrar",
    ],
)

################################################################################
## Registrar Console

# This is the full-blown compiled JavaScript source code for the registrar
# console. Everything, including the soy templates, is compiled into a single
# .js file. The only symbols that will be available are the ones you @export.
# This will also replace calls to goog.getCssName() and {css ...} with their
# non-union minified equivalents.
closure_js_binary(
    name = "registrar_bin",
    css = "//java/google/registry/ui/css:registrar_bin",
    entry_points = ["goog:registry.registrar.main"],
    deps = [
        "//java/google/registry/ui/externs",
        "//java/google/registry/ui/js/registrar",
    ],
)

# The webserver should provide this to trusted admin users, rather than
# registrar_bin.js. This is what makes debugging in production possible.
genrule(
    name = "registrar_mapped",
    srcs = ["registrar_bin.js"],
    outs = ["registrar_bin_map.js"],
    cmd = "cat $(location registrar_bin.js) >$@ && " +
          "echo '//# sourceMappingURL=registrar_bin.js.map' >>$@",
)

# This target creates a compiled JavaScript file where symbols are renamed to
# include dollar signs. This is useful for testing, because you can still read
# the source code, but it'll fail if your code is incorrect with regard to
# dotted and quoted properties. The same applies to CSS class names, which get
# an extra underscore.
closure_js_binary(
    name = "registrar_dbg",
    css = "//java/google/registry/ui/css:registrar_dbg",
    debug = 1,
    entry_points = ["goog:registry.registrar.main"],
    formatting = "PRETTY_PRINT",
    deps = [
        "//java/google/registry/ui/externs",
        "//java/google/registry/ui/js/registrar",
    ],
)

################################################################################
## Braintree Payment Method Frame (Brainframe)

closure_js_binary(
    name = "brain_bin",
    entry_points = ["goog:registry.registrar.BrainFrame.main"],
    deps = [
        "//java/google/registry/ui/externs",
        "//java/google/registry/ui/js/registrar",
    ],
)

genrule(
    name = "brain_mapped",
    srcs = ["brain_bin.js"],
    outs = ["brain_bin_map.js"],
    cmd = "cat $(location brain_bin.js) >$@ && " +
          "echo '//# sourceMappingURL=brain_bin.js.map' >>$@",
)<|MERGE_RESOLUTION|>--- conflicted
+++ resolved
@@ -2,52 +2,12 @@
 
 licenses(["notice"])  # Apache 2.0
 
-<<<<<<< HEAD
-load("//closure:defs.bzl", "closure_js_binary", "closure_js_deps")
-=======
 load("@io_bazel_rules_closure//closure:defs.bzl", "closure_js_binary", "closure_js_deps")
 load("//java/google/registry/builddefs:zip_file.bzl", "zip_file")
->>>>>>> 51bdb26e
 
 exports_files(["globals.txt"])
 
 
-<<<<<<< HEAD
-java_library(
-	name = "assets_recursive_jar",
-	resources = glob(["assets/**"]),
-)
-
-filegroup(
-    name = "js_files_recursive",
-    srcs = [
-        "//java/google/registry/ui/js:js_files",
-        "//java/google/registry/ui/js/registrar:js_files",
-        "//java/google/registry/ui/soy:js_files",
-        "//java/google/registry/ui/soy/api:js_files",
-        "//java/google/registry/ui/soy/registrar:js_files",
-    ],
-)
-
-filegroup(
-    name = "assets_recursive",
-    srcs = glob(["assets/**"]),
-)
-
-java_library(
-    name = "runfiles_jar",
-    resources = [
-        "brain_bin.js",
-        "brain_bin_map.js",
-        "registrar_bin.js",
-        "registrar_bin_map.js",
-        "//java/google/registry/ui/css:registrar_bin.css",
-        "//java/google/registry/ui/html:html_files",
-	],
-)
-
-=======
->>>>>>> 51bdb26e
 filegroup(
     name = "runfiles",
     srcs = glob(["assets/**"]) + [
