// Copyright 2016 The Domain Registry Authors. All Rights Reserved.
//
// Licensed under the Apache License, Version 2.0 (the "License");
// you may not use this file except in compliance with the License.
// You may obtain a copy of the License at
//
//     http://www.apache.org/licenses/LICENSE-2.0
//
// Unless required by applicable law or agreed to in writing, software
// distributed under the License is distributed on an "AS IS" BASIS,
// WITHOUT WARRANTIES OR CONDITIONS OF ANY KIND, either express or implied.
// See the License for the specific language governing permissions and
// limitations under the License.

package google.registry.flows.domain;

import static com.google.common.collect.Sets.union;
import static com.google.common.io.BaseEncoding.base16;
import static com.google.common.truth.Truth.assertThat;
import static google.registry.model.EppResourceUtils.loadByForeignKey;
import static google.registry.testing.DatastoreHelper.assertNoBillingEvents;
import static google.registry.testing.DatastoreHelper.createTld;
import static google.registry.testing.DatastoreHelper.generateNewDomainRoid;
import static google.registry.testing.DatastoreHelper.newDomainApplication;
import static google.registry.testing.DatastoreHelper.persistActiveContact;
import static google.registry.testing.DatastoreHelper.persistActiveHost;
import static google.registry.testing.DatastoreHelper.persistResource;
import static google.registry.testing.DomainApplicationSubject.assertAboutApplications;
import static google.registry.util.DateTimeUtils.START_OF_TIME;

import com.google.common.collect.ImmutableSet;
import com.googlecode.objectify.Key;
import google.registry.flows.EppException.UnimplementedExtensionException;
import google.registry.flows.ResourceFlowTestCase;
import google.registry.flows.ResourceFlowUtils.ResourceDoesNotExistException;
import google.registry.flows.ResourceFlowUtils.ResourceNotOwnedException;
import google.registry.flows.domain.DomainApplicationUpdateFlow.ApplicationStatusProhibitsUpdateException;
import google.registry.flows.domain.DomainFlowUtils.DuplicateContactForRoleException;
import google.registry.flows.domain.DomainFlowUtils.EmptySecDnsUpdateException;
import google.registry.flows.domain.DomainFlowUtils.LinkedResourcesDoNotExistException;
import google.registry.flows.domain.DomainFlowUtils.MaxSigLifeChangeNotSupportedException;
import google.registry.flows.domain.DomainFlowUtils.MissingAdminContactException;
import google.registry.flows.domain.DomainFlowUtils.MissingContactTypeException;
import google.registry.flows.domain.DomainFlowUtils.MissingTechnicalContactException;
import google.registry.flows.domain.DomainFlowUtils.NameserversNotAllowedException;
import google.registry.flows.domain.DomainFlowUtils.NotAuthorizedForTldException;
import google.registry.flows.domain.DomainFlowUtils.RegistrantNotAllowedException;
import google.registry.flows.domain.DomainFlowUtils.SecDnsAllUsageException;
import google.registry.flows.domain.DomainFlowUtils.TooManyDsRecordsException;
import google.registry.flows.domain.DomainFlowUtils.TooManyNameserversException;
import google.registry.flows.domain.DomainFlowUtils.UrgentAttributeNotSupportedException;
import google.registry.flows.exceptions.AddRemoveSameValueEppException;
import google.registry.flows.exceptions.ResourceHasClientUpdateProhibitedException;
import google.registry.flows.exceptions.ResourceStatusProhibitsOperationException;
import google.registry.flows.exceptions.StatusNotClientSettableException;
import google.registry.model.contact.ContactResource;
import google.registry.model.domain.DesignatedContact;
import google.registry.model.domain.DesignatedContact.Type;
import google.registry.model.domain.DomainApplication;
import google.registry.model.domain.DomainApplication.Builder;
import google.registry.model.domain.launch.ApplicationStatus;
import google.registry.model.domain.secdns.DelegationSignerData;
import google.registry.model.eppcommon.StatusValue;
import google.registry.model.host.HostResource;
import google.registry.model.registrar.Registrar;
import google.registry.model.registry.Registry;
import google.registry.model.registry.Registry.TldState;
import google.registry.model.reporting.HistoryEntry;
import org.junit.Before;
import org.junit.Test;

/** Unit tests for {@link DomainApplicationUpdateFlow}. */
public class DomainApplicationUpdateFlowTest
    extends ResourceFlowTestCase<DomainApplicationUpdateFlow, DomainApplication> {

  private static final DelegationSignerData SOME_DSDATA =
      DelegationSignerData.create(1, 2, 3, new byte[]{0, 1, 2});

  ContactResource sh8013Contact;
  ContactResource mak21Contact;
  ContactResource unusedContact;

  public DomainApplicationUpdateFlowTest() {
    // Note that "domain_update_sunrise.xml" tests adding and removing the same contact type.
    setEppInput("domain_update_sunrise.xml");
  }

  @Before
  public void setUp() {
    createTld("tld", TldState.SUNRUSH);
  }

  private void persistReferencedEntities() {
    // Grab the 1 id for use with the DomainApplication.
    generateNewDomainRoid("tld");
    for (int i = 1; i <= 14; ++i) {
      persistActiveHost(String.format("ns%d.example.tld", i));
    }
    sh8013Contact = persistActiveContact("sh8013");
    mak21Contact = persistActiveContact("mak21");
    unusedContact = persistActiveContact("unused");
  }

  private DomainApplication persistApplication() throws Exception {
    return persistResource(newApplicationBuilder()
        .setContacts(ImmutableSet.of(
            DesignatedContact.create(Type.TECH, Key.create(sh8013Contact)),
            DesignatedContact.create(Type.ADMIN, Key.create(unusedContact))))
        .setNameservers(ImmutableSet.of(Key.create(
<<<<<<< HEAD
            loadByUniqueId(HostResource.class, "ns1.example.tld", clock.nowUtc()))))
=======
            loadByForeignKey(HostResource.class, "ns1.example.tld", clock.nowUtc()))))
>>>>>>> 9dceb574
        .build());
  }

  private Builder newApplicationBuilder() throws Exception {
    return newDomainApplication("example.tld").asBuilder().setRepoId("1-TLD");
  }

  private DomainApplication persistNewApplication() throws Exception {
    return persistResource(newApplicationBuilder().build());
  }

  private void doSuccessfulTest() throws Exception {
    assertTransactionalFlow(true);
    clock.advanceOneMilli();
    runFlowAssertResponse(readFile("domain_update_response.xml"));
    // Check that the application was updated. These values came from the xml.
    DomainApplication application = reloadDomainApplication();
    assertAboutApplications().that(application)
        .hasStatusValue(StatusValue.CLIENT_HOLD).and()
        .hasOnlyOneHistoryEntryWhich()
        .hasType(HistoryEntry.Type.DOMAIN_APPLICATION_UPDATE);
    assertThat(application.getAuthInfo().getPw().getValue()).isEqualTo("2BARfoo");
    // Check that the hosts and contacts have correct linked status
    assertNoBillingEvents();
  }

  @Test
  public void testDryRun() throws Exception {
    persistReferencedEntities();
    persistApplication();
    dryRunFlowAssertResponse(readFile("domain_update_response.xml"));
  }

  @Test
  public void testSuccess() throws Exception {
    persistReferencedEntities();
    persistApplication();
    doSuccessfulTest();
  }

  @Test
  public void testSuccess_maxNumberOfNameservers() throws Exception {
    persistReferencedEntities();
    persistApplication();
    modifyApplicationToHave13Nameservers();
    doSuccessfulTest();
  }

  @Test
  public void testSuccess_removeContact() throws Exception {
    setEppInput("domain_update_sunrise_remove_contact.xml");
    persistReferencedEntities();
    persistApplication();
    doSuccessfulTest();
  }

  @Test
  public void testSuccess_registrantMovedToTechContact() throws Exception {
    setEppInput("domain_update_sunrise_registrant_to_tech.xml");
    persistReferencedEntities();
    ContactResource sh8013 = loadByForeignKey(ContactResource.class, "sh8013", clock.nowUtc());
    persistResource(
        newApplicationBuilder().setRegistrant(Key.create(sh8013)).build());
    clock.advanceOneMilli();
    runFlowAssertResponse(readFile("domain_update_response.xml"));
  }

  @Test
  public void testSuccess_multipleReferencesToSameContactRemoved() throws Exception {
    setEppInput("domain_update_sunrise_remove_multiple_contacts.xml");
    persistReferencedEntities();
<<<<<<< HEAD
    ContactResource sh8013 = loadByUniqueId(ContactResource.class, "sh8013", clock.nowUtc());
=======
    ContactResource sh8013 = loadByForeignKey(ContactResource.class, "sh8013", clock.nowUtc());
>>>>>>> 9dceb574
    Key<ContactResource> sh8013Key = Key.create(sh8013);
    persistResource(newApplicationBuilder()
        .setRegistrant(sh8013Key)
        .setContacts(ImmutableSet.of(
            DesignatedContact.create(Type.ADMIN, sh8013Key),
            DesignatedContact.create(Type.BILLING, sh8013Key),
            DesignatedContact.create(Type.TECH, sh8013Key)))
        .build());
    clock.advanceOneMilli();
    runFlowAssertResponse(readFile("domain_update_response.xml"));
  }

  @Test
  public void testSuccess_removeClientUpdateProhibited() throws Exception {
    persistReferencedEntities();
    persistResource(persistApplication().asBuilder().setStatusValues(
        ImmutableSet.of(StatusValue.CLIENT_UPDATE_PROHIBITED)).build());
    clock.advanceOneMilli();
    runFlow();
    assertAboutApplications().that(reloadDomainApplication())
        .doesNotHaveStatusValue(StatusValue.CLIENT_UPDATE_PROHIBITED);
  }

  private void doSecDnsSuccessfulTest(
      String xmlFilename,
      ImmutableSet<DelegationSignerData> originalDsData,
      ImmutableSet<DelegationSignerData> expectedDsData)
      throws Exception {
    setEppInput(xmlFilename);
    persistResource(newApplicationBuilder().setDsData(originalDsData).build());
    assertTransactionalFlow(true);
    clock.advanceOneMilli();
    runFlowAssertResponse(readFile("domain_update_response.xml"));
    assertAboutApplications().that(reloadDomainApplication())
        .hasExactlyDsData(expectedDsData).and()
        .hasOnlyOneHistoryEntryWhich()
        .hasType(HistoryEntry.Type.DOMAIN_APPLICATION_UPDATE);
  }

  @Test
  public void testSuccess_secDnsAdd() throws Exception {
    doSecDnsSuccessfulTest(
        "domain_update_sunrise_dsdata_add.xml",
        null,
        ImmutableSet.of(DelegationSignerData.create(
            12346, 3, 1, base16().decode("38EC35D5B3A34B44C39B"))));
  }


  @Test
  public void testSuccess_secDnsAddPreservesExisting() throws Exception {
    doSecDnsSuccessfulTest(
        "domain_update_sunrise_dsdata_add.xml",
        ImmutableSet.of(SOME_DSDATA),
        ImmutableSet.of(SOME_DSDATA, DelegationSignerData.create(
            12346, 3, 1, base16().decode("38EC35D5B3A34B44C39B"))));
  }

  @Test
  public void testSuccess_secDnsAddToMaxRecords() throws Exception {
    ImmutableSet.Builder<DelegationSignerData> builder = new ImmutableSet.Builder<>();
    for (int i = 0; i < 7; ++i) {
      builder.add(DelegationSignerData.create(i, 2, 3, new byte[]{0, 1, 2}));
    }
    ImmutableSet<DelegationSignerData> commonDsData = builder.build();

    doSecDnsSuccessfulTest(
        "domain_update_sunrise_dsdata_add.xml",
        commonDsData,
        ImmutableSet.copyOf(
            union(commonDsData, ImmutableSet.of(DelegationSignerData.create(
                12346, 3, 1, base16().decode("38EC35D5B3A34B44C39B"))))));
  }

  @Test
  public void testSuccess_secDnsRemove() throws Exception {
    doSecDnsSuccessfulTest(
        "domain_update_sunrise_dsdata_rem.xml",
        ImmutableSet.of(SOME_DSDATA, DelegationSignerData.create(
            12346, 3, 1, base16().decode("38EC35D5B3A34B44C39B"))),
        ImmutableSet.of(SOME_DSDATA));
  }

  @Test
  public void testSuccess_secDnsRemoveAll() throws Exception {
    // As an aside, this test also validates that it's ok to set the 'urgent' attribute to false.
    doSecDnsSuccessfulTest(
        "domain_update_sunrise_dsdata_rem_all.xml",
        ImmutableSet.of(SOME_DSDATA, DelegationSignerData.create(
            12346, 3, 1, base16().decode("38EC35D5B3A34B44C39B"))),
        ImmutableSet.<DelegationSignerData>of());
  }

  @Test
  public void testSuccess_secDnsAddRemove() throws Exception {
    doSecDnsSuccessfulTest(
        "domain_update_sunrise_dsdata_add_rem.xml",
        ImmutableSet.of(SOME_DSDATA, DelegationSignerData.create(
            12345, 3, 1, base16().decode("38EC35D5B3A34B33C99B"))),
        ImmutableSet.of(SOME_DSDATA, DelegationSignerData.create(
            12346, 3, 1, base16().decode("38EC35D5B3A34B44C39B"))));
  }

  @Test
  public void testSuccess_secDnsAddRemoveToMaxRecords() throws Exception {
    ImmutableSet.Builder<DelegationSignerData> builder = new ImmutableSet.Builder<>();
    for (int i = 0; i < 7; ++i) {
      builder.add(DelegationSignerData.create(i, 2, 3, new byte[]{0, 1, 2}));
    }
    ImmutableSet<DelegationSignerData> commonDsData = builder.build();

    doSecDnsSuccessfulTest(
        "domain_update_sunrise_dsdata_add_rem.xml",
        ImmutableSet.copyOf(
            union(commonDsData, ImmutableSet.of(DelegationSignerData.create(
                12345, 3, 1, base16().decode("38EC35D5B3A34B33C99B"))))),
        ImmutableSet.copyOf(
            union(commonDsData, ImmutableSet.of(DelegationSignerData.create(
                12346, 3, 1, base16().decode("38EC35D5B3A34B44C39B"))))));
  }

  @Test
  public void testSuccess_secDnsAddRemoveSame() throws Exception {
    // Adding and removing the same dsData is a no-op because removes are processed first.
    doSecDnsSuccessfulTest(
        "domain_update_sunrise_dsdata_add_rem_same.xml",
        ImmutableSet.of(SOME_DSDATA, DelegationSignerData.create(
            12345, 3, 1, base16().decode("38EC35D5B3A34B33C99B"))),
        ImmutableSet.of(SOME_DSDATA, DelegationSignerData.create(
            12345, 3, 1, base16().decode("38EC35D5B3A34B33C99B"))));
  }

  @Test
  public void testSuccess_secDnsRemoveAlreadyNotThere() throws Exception {
    // Removing a dsData that isn't there is a no-op.
    doSecDnsSuccessfulTest(
        "domain_update_sunrise_dsdata_rem.xml",
        ImmutableSet.of(SOME_DSDATA),
        ImmutableSet.of(SOME_DSDATA));
  }

  private void doSecDnsFailingTest(Class<? extends Exception> expectedException, String xmlFilename)
      throws Exception {
    setEppInput(xmlFilename);
    persistReferencedEntities();
    persistNewApplication();
    thrown.expect(expectedException);
    runFlow();
  }

  @Test
  public void testFailure_secDnsAllCannotBeFalse() throws Exception {
    doSecDnsFailingTest(
        SecDnsAllUsageException.class, "domain_update_sunrise_dsdata_rem_all_false.xml");
  }

  @Test
  public void testFailure_secDnsEmptyNotAllowed() throws Exception {
    doSecDnsFailingTest(EmptySecDnsUpdateException.class, "domain_update_sunrise_dsdata_empty.xml");
  }

  @Test
  public void testFailure_secDnsUrgentNotSupported() throws Exception {
    doSecDnsFailingTest(
        UrgentAttributeNotSupportedException.class,
        "domain_update_sunrise_dsdata_urgent.xml");
  }

  @Test
  public void testFailure_secDnsChangeNotSupported() throws Exception {
    doSecDnsFailingTest(
        MaxSigLifeChangeNotSupportedException.class,
        "domain_update_sunrise_maxsiglife.xml");
  }

  @Test
  public void testFailure_secDnsTooManyDsRecords() throws Exception {
    ImmutableSet.Builder<DelegationSignerData> builder = new ImmutableSet.Builder<>();
    for (int i = 0; i < 8; ++i) {
      builder.add(DelegationSignerData.create(i, 2, 3, new byte[]{0, 1, 2}));
    }

    setEppInput("domain_update_sunrise_dsdata_add.xml");
    persistResource(newApplicationBuilder().setDsData(builder.build()).build());
    thrown.expect(TooManyDsRecordsException.class);
    runFlow();
  }

  private void modifyApplicationToHave13Nameservers() throws Exception {
    ImmutableSet.Builder<Key<HostResource>> nameservers = new ImmutableSet.Builder<>();
    for (int i = 1; i < 15; i++) {
      if (i != 2) { // Skip 2 since that's the one that the tests will add.
<<<<<<< HEAD
        nameservers.add(Key.create(loadByUniqueId(
=======
        nameservers.add(Key.create(loadByForeignKey(
>>>>>>> 9dceb574
            HostResource.class, String.format("ns%d.example.tld", i), clock.nowUtc())));
      }
    }
    persistResource(reloadDomainApplication().asBuilder()
        .setNameservers(nameservers.build())
        .build());
  }

  @Test
  public void testFailure_tooManyNameservers() throws Exception {
    persistReferencedEntities();
    persistApplication();
    // Modify application to have 13 nameservers. We will then remove one and add one in the test.
    modifyApplicationToHave13Nameservers();
    setEppInput("domain_update_sunrise_add_nameserver.xml");
    thrown.expect(TooManyNameserversException.class);
    runFlow();
  }

  @Test
  public void testFailure_wrongExtension() throws Exception {
    setEppInput("domain_update_sunrise_wrong_extension.xml");
    thrown.expect(UnimplementedExtensionException.class);
    runFlow();
  }

  @Test
  public void testFailure_neverExisted() throws Exception {
    persistReferencedEntities();
    thrown.expect(
        ResourceDoesNotExistException.class,
        String.format("(%s)", getUniqueIdFromCommand()));
    runFlow();
  }

  @Test
  public void testFailure_existedButWasDeleted() throws Exception {
    persistReferencedEntities();
    persistResource(newApplicationBuilder().setDeletionTime(START_OF_TIME).build());
    thrown.expect(
        ResourceDoesNotExistException.class,
        String.format("(%s)", getUniqueIdFromCommand()));
    runFlow();
  }

  @Test
  public void testFailure_clientUpdateProhibited() throws Exception {
    setEppInput("domain_update_sunrise_authinfo.xml");
    persistReferencedEntities();
    persistResource(newApplicationBuilder().setStatusValues(
        ImmutableSet.of(StatusValue.CLIENT_UPDATE_PROHIBITED)).build());
    thrown.expect(ResourceHasClientUpdateProhibitedException.class);
    runFlow();
  }

  @Test
  public void testFailure_serverUpdateProhibited() throws Exception {
    persistReferencedEntities();
    persistResource(newApplicationBuilder().setStatusValues(
        ImmutableSet.of(StatusValue.SERVER_UPDATE_PROHIBITED)).build());
    thrown.expect(ResourceStatusProhibitsOperationException.class);
    runFlow();
  }

  private void doIllegalApplicationStatusTest(ApplicationStatus status) throws Exception {
    persistReferencedEntities();
    persistResource(newApplicationBuilder().setApplicationStatus(status).build());
    thrown.expect(ApplicationStatusProhibitsUpdateException.class);
    runFlow();
  }

  @Test
  public void testFailure_allocatedApplicationStatus() throws Exception {
    doIllegalApplicationStatusTest(ApplicationStatus.ALLOCATED);
  }

  @Test
  public void testFailure_invalidApplicationStatus() throws Exception {
    doIllegalApplicationStatusTest(ApplicationStatus.INVALID);
  }

  @Test
  public void testFailure_rejectedApplicationStatus() throws Exception {
    doIllegalApplicationStatusTest(ApplicationStatus.REJECTED);
  }

  @Test
  public void testFailure_missingHost() throws Exception {
    persistActiveHost("ns1.example.tld");
    persistActiveContact("sh8013");
    persistActiveContact("mak21");
    persistNewApplication();
    thrown.expect(
        LinkedResourcesDoNotExistException.class,
        "(ns2.example.tld)");
    runFlow();
  }

  @Test
  public void testFailure_missingContact() throws Exception {
    persistActiveHost("ns1.example.tld");
    persistActiveHost("ns2.example.tld");
    persistActiveContact("mak21");
    persistNewApplication();
    thrown.expect(
        LinkedResourcesDoNotExistException.class,
        "(sh8013)");
    runFlow();
  }

  @Test
  public void testFailure_addingDuplicateContact() throws Exception {
    persistReferencedEntities();
    persistActiveContact("foo");
    persistNewApplication();
    // Add a tech contact to the persisted entity, which should cause the flow to fail when it tries
    // to add "mak21" as a second tech contact.
<<<<<<< HEAD
    persistResource(reloadResourceByUniqueId().asBuilder().setContacts(ImmutableSet.of(
        DesignatedContact.create(Type.TECH, Key.create(
            loadByUniqueId(ContactResource.class, "foo", clock.nowUtc()))))).build());
=======
    persistResource(reloadDomainApplication().asBuilder().setContacts(ImmutableSet.of(
        DesignatedContact.create(Type.TECH, Key.create(
            loadByForeignKey(ContactResource.class, "foo", clock.nowUtc()))))).build());
    thrown.expect(DuplicateContactForRoleException.class);
>>>>>>> 9dceb574
    runFlow();
  }

  @Test
  public void testFailure_clientProhibitedStatusValue() throws Exception {
    setEppInput("domain_update_sunrise_prohibited_status.xml");
    persistReferencedEntities();
    persistNewApplication();
    thrown.expect(StatusNotClientSettableException.class);
    runFlow();
  }


  @Test
  public void testSuccess_superuserProhibitedStatusValue() throws Exception {
    setEppInput("domain_update_sunrise_prohibited_status.xml");
    persistReferencedEntities();
    persistNewApplication();
    clock.advanceOneMilli();
    runFlowAssertResponse(
        CommitMode.LIVE,
        UserPrivileges.SUPERUSER,
        readFile("domain_update_response.xml"));
  }

  @Test
  public void testFailure_duplicateContactInCommand() throws Exception {
    setEppInput("domain_update_sunrise_duplicate_contact.xml");
    persistReferencedEntities();
    persistNewApplication();
    thrown.expect(DuplicateContactForRoleException.class);
    runFlow();
  }

  @Test
  public void testFailure_missingContactType() throws Exception {
    setEppInput("domain_update_sunrise_missing_contact_type.xml");
    persistReferencedEntities();
    persistNewApplication();
    // We need to test for missing type, but not for invalid - the schema enforces that for us.
    thrown.expect(MissingContactTypeException.class);
    runFlow();
  }

  @Test
  public void testFailure_unauthorizedClient() throws Exception {
    sessionMetadata.setClientId("NewRegistrar");
    persistReferencedEntities();
    persistApplication();
    thrown.expect(ResourceNotOwnedException.class);
    runFlow();
  }

  @Test
  public void testFailure_notAuthorizedForTld() throws Exception {
    persistResource(
        Registrar.loadByClientId("TheRegistrar")
            .asBuilder()
            .setAllowedTlds(ImmutableSet.<String>of())
            .build());
    persistReferencedEntities();
    persistApplication();
    thrown.expect(NotAuthorizedForTldException.class);
    runFlow();
  }

  @Test
  public void testSuccess_superuserUnauthorizedClient() throws Exception {
    sessionMetadata.setClientId("NewRegistrar");
    persistReferencedEntities();
    persistApplication();
    clock.advanceOneMilli();
    runFlowAssertResponse(
        CommitMode.LIVE, UserPrivileges.SUPERUSER, readFile("domain_update_response.xml"));
  }

  @Test
  public void testFailure_sameNameserverAddedAndRemoved() throws Exception {
    setEppInput("domain_update_sunrise_add_remove_same_host.xml");
    persistReferencedEntities();
    persistResource(newApplicationBuilder()
        .setNameservers(ImmutableSet.of(Key.create(
<<<<<<< HEAD
            loadByUniqueId(HostResource.class, "ns1.example.tld", clock.nowUtc()))))
=======
            loadByForeignKey(HostResource.class, "ns1.example.tld", clock.nowUtc()))))
>>>>>>> 9dceb574
        .build());
    thrown.expect(AddRemoveSameValueEppException.class);
    runFlow();
  }

  @Test
  public void testFailure_sameContactAddedAndRemoved() throws Exception {
    setEppInput("domain_update_sunrise_add_remove_same_contact.xml");
    persistReferencedEntities();
    persistResource(newApplicationBuilder()
        .setContacts(ImmutableSet.of(DesignatedContact.create(
            Type.TECH,
            Key.create(
<<<<<<< HEAD
                loadByUniqueId(ContactResource.class, "sh8013", clock.nowUtc())))))
=======
                loadByForeignKey(ContactResource.class, "sh8013", clock.nowUtc())))))
>>>>>>> 9dceb574
        .build());
    thrown.expect(AddRemoveSameValueEppException.class);
    runFlow();
  }

  @Test
  public void testFailure_removeAdmin() throws Exception {
    setEppInput("domain_update_sunrise_remove_admin.xml");
    persistReferencedEntities();
    persistResource(newApplicationBuilder()
        .setContacts(ImmutableSet.of(
            DesignatedContact.create(Type.ADMIN, Key.create(sh8013Contact)),
            DesignatedContact.create(Type.TECH, Key.create(sh8013Contact))))
        .build());
    thrown.expect(MissingAdminContactException.class);
    runFlow();
  }

  @Test
  public void testFailure_removeTech() throws Exception {
    setEppInput("domain_update_sunrise_remove_tech.xml");
    persistReferencedEntities();
    persistResource(newApplicationBuilder()
        .setContacts(ImmutableSet.of(
            DesignatedContact.create(Type.ADMIN, Key.create(sh8013Contact)),
            DesignatedContact.create(Type.TECH, Key.create(sh8013Contact))))
        .build());
    thrown.expect(MissingTechnicalContactException.class);
    runFlow();
  }

  @Test
  public void testFailure_newRegistrantNotWhitelisted() throws Exception {
    persistReferencedEntities();
    persistApplication();
    persistResource(
        Registry.get("tld").asBuilder()
            .setAllowedRegistrantContactIds(ImmutableSet.of("contact1234"))
            .build());
    clock.advanceOneMilli();
    thrown.expect(RegistrantNotAllowedException.class);
    runFlow();
  }

  @Test
  public void testFailure_newNameserverNotWhitelisted() throws Exception {
    persistReferencedEntities();
    persistApplication();
    persistResource(
        Registry.get("tld").asBuilder()
            .setAllowedFullyQualifiedHostNames(ImmutableSet.of("ns1.example.foo"))
            .build());
    clock.advanceOneMilli();
    thrown.expect(NameserversNotAllowedException.class);
    runFlow();
  }

  @Test
  public void testSuccess_nameserverAndRegistrantWhitelisted() throws Exception {
    persistResource(
        Registry.get("tld").asBuilder()
            .setAllowedRegistrantContactIds(ImmutableSet.of("sh8013"))
            .setAllowedFullyQualifiedHostNames(ImmutableSet.of("ns2.example.tld"))
            .build());
    persistReferencedEntities();
    persistApplication();
    doSuccessfulTest();
  }
}<|MERGE_RESOLUTION|>--- conflicted
+++ resolved
@@ -107,11 +107,7 @@
             DesignatedContact.create(Type.TECH, Key.create(sh8013Contact)),
             DesignatedContact.create(Type.ADMIN, Key.create(unusedContact))))
         .setNameservers(ImmutableSet.of(Key.create(
-<<<<<<< HEAD
-            loadByUniqueId(HostResource.class, "ns1.example.tld", clock.nowUtc()))))
-=======
             loadByForeignKey(HostResource.class, "ns1.example.tld", clock.nowUtc()))))
->>>>>>> 9dceb574
         .build());
   }
 
@@ -183,11 +179,7 @@
   public void testSuccess_multipleReferencesToSameContactRemoved() throws Exception {
     setEppInput("domain_update_sunrise_remove_multiple_contacts.xml");
     persistReferencedEntities();
-<<<<<<< HEAD
-    ContactResource sh8013 = loadByUniqueId(ContactResource.class, "sh8013", clock.nowUtc());
-=======
     ContactResource sh8013 = loadByForeignKey(ContactResource.class, "sh8013", clock.nowUtc());
->>>>>>> 9dceb574
     Key<ContactResource> sh8013Key = Key.create(sh8013);
     persistResource(newApplicationBuilder()
         .setRegistrant(sh8013Key)
@@ -380,11 +372,7 @@
     ImmutableSet.Builder<Key<HostResource>> nameservers = new ImmutableSet.Builder<>();
     for (int i = 1; i < 15; i++) {
       if (i != 2) { // Skip 2 since that's the one that the tests will add.
-<<<<<<< HEAD
-        nameservers.add(Key.create(loadByUniqueId(
-=======
         nameservers.add(Key.create(loadByForeignKey(
->>>>>>> 9dceb574
             HostResource.class, String.format("ns%d.example.tld", i), clock.nowUtc())));
       }
     }
@@ -502,16 +490,10 @@
     persistNewApplication();
     // Add a tech contact to the persisted entity, which should cause the flow to fail when it tries
     // to add "mak21" as a second tech contact.
-<<<<<<< HEAD
-    persistResource(reloadResourceByUniqueId().asBuilder().setContacts(ImmutableSet.of(
-        DesignatedContact.create(Type.TECH, Key.create(
-            loadByUniqueId(ContactResource.class, "foo", clock.nowUtc()))))).build());
-=======
     persistResource(reloadDomainApplication().asBuilder().setContacts(ImmutableSet.of(
         DesignatedContact.create(Type.TECH, Key.create(
             loadByForeignKey(ContactResource.class, "foo", clock.nowUtc()))))).build());
     thrown.expect(DuplicateContactForRoleException.class);
->>>>>>> 9dceb574
     runFlow();
   }
 
@@ -594,11 +576,7 @@
     persistReferencedEntities();
     persistResource(newApplicationBuilder()
         .setNameservers(ImmutableSet.of(Key.create(
-<<<<<<< HEAD
-            loadByUniqueId(HostResource.class, "ns1.example.tld", clock.nowUtc()))))
-=======
             loadByForeignKey(HostResource.class, "ns1.example.tld", clock.nowUtc()))))
->>>>>>> 9dceb574
         .build());
     thrown.expect(AddRemoveSameValueEppException.class);
     runFlow();
@@ -612,11 +590,7 @@
         .setContacts(ImmutableSet.of(DesignatedContact.create(
             Type.TECH,
             Key.create(
-<<<<<<< HEAD
-                loadByUniqueId(ContactResource.class, "sh8013", clock.nowUtc())))))
-=======
                 loadByForeignKey(ContactResource.class, "sh8013", clock.nowUtc())))))
->>>>>>> 9dceb574
         .build());
     thrown.expect(AddRemoveSameValueEppException.class);
     runFlow();
