--- conflicted
+++ resolved
@@ -105,13 +105,10 @@
   @Inject EppInput eppInput;
   @Inject @ClientId String clientId;
   @Inject @Config("maxChecks") int maxChecks;
-<<<<<<< HEAD
   @Inject Optional<ExtraDomainValidation> extraDomainValidation;
-=======
   @Inject @Superuser boolean isSuperuser;
   @Inject Clock clock;
   @Inject EppResponse.Builder responseBuilder;
->>>>>>> f95f27ed
   @Inject DomainCheckFlow() {}
 
   @Override
