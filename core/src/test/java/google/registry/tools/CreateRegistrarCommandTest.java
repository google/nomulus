// Copyright 2017 The Nomulus Authors. All Rights Reserved.
//
// Licensed under the Apache License, Version 2.0 (the "License");
// you may not use this file except in compliance with the License.
// You may obtain a copy of the License at
//
//     http://www.apache.org/licenses/LICENSE-2.0
//
// Unless required by applicable law or agreed to in writing, software
// distributed under the License is distributed on an "AS IS" BASIS,
// WITHOUT WARRANTIES OR CONDITIONS OF ANY KIND, either express or implied.
// See the License for the specific language governing permissions and
// limitations under the License.

package google.registry.tools;

import static com.google.common.truth.Truth.assertThat;
import static com.google.common.truth.Truth8.assertThat;
import static google.registry.persistence.transaction.TransactionManagerFactory.tm;
import static google.registry.testing.CertificateSamples.SAMPLE_CERT;
import static google.registry.testing.CertificateSamples.SAMPLE_CERT3;
import static google.registry.testing.CertificateSamples.SAMPLE_CERT3_HASH;
import static google.registry.testing.DatabaseHelper.createTlds;
import static google.registry.testing.DatabaseHelper.newRegistry;
import static google.registry.testing.DatabaseHelper.persistNewRegistrar;
import static google.registry.testing.DatabaseHelper.persistResource;
import static google.registry.util.DateTimeUtils.START_OF_TIME;
import static org.joda.money.CurrencyUnit.JPY;
import static org.junit.jupiter.api.Assertions.assertThrows;
import static org.mockito.ArgumentMatchers.eq;
import static org.mockito.Mockito.verify;
import static org.mockito.Mockito.verifyNoInteractions;
import static org.mockito.Mockito.when;

import com.beust.jcommander.ParameterException;
import com.google.common.collect.ImmutableMap;
import com.google.common.collect.ImmutableSet;
import com.google.common.collect.ImmutableSortedMap;
import com.google.common.collect.Range;
import com.google.common.net.MediaType;
import google.registry.flows.certs.CertificateChecker;
import google.registry.flows.certs.CertificateChecker.InsecureCertificateException;
import google.registry.model.ofy.Ofy;
import google.registry.model.registrar.Registrar;
import google.registry.testing.InjectExtension;
import java.io.IOException;
import java.math.BigDecimal;
import java.util.Optional;
import org.joda.money.CurrencyUnit;
import org.joda.money.Money;
import org.joda.time.DateTime;
import org.junit.jupiter.api.BeforeEach;
import org.junit.jupiter.api.Test;
import org.junit.jupiter.api.extension.RegisterExtension;
import org.mockito.ArgumentMatchers;
import org.mockito.Mock;

/** Unit tests for {@link CreateRegistrarCommand}. */
class CreateRegistrarCommandTest extends CommandTestCase<CreateRegistrarCommand> {

  @Mock private AppEngineConnection connection;

  @RegisterExtension final InjectExtension inject = new InjectExtension();

  @BeforeEach
  void beforeEach() {
    inject.setStaticField(Ofy.class, "clock", fakeClock);
    command.setConnection(connection);
    command.certificateChecker =
        new CertificateChecker(
            ImmutableSortedMap.of(START_OF_TIME, 825, DateTime.parse("2020-09-01T00:00:00Z"), 398),
            30,
            15,
            2048,
            ImmutableSet.of("secp256r1", "secp384r1"),
            fakeClock);
  }

  @Test
  void testSuccess() throws Exception {
    DateTime before = fakeClock.nowUtc();
    runCommandForced(
        "--name=blobio",
        "--password=some_password",
        "--registrar_type=REAL",
        "--iana_id=8",
        "--passcode=01234",
        "--icann_referral_email=foo@bar.test",
        "--street=\"123 Fake St\"",
        "--city Fakington",
        "--state MA",
        "--zip 00351",
        "--cc US",
        "clientz");
    DateTime after = fakeClock.nowUtc();

    // Clear the cache so that the CreateAutoTimestamp field gets reloaded.
    tm().clearSessionCache();

    Optional<Registrar> registrarOptional = Registrar.loadByRegistrarId("clientz");
    assertThat(registrarOptional).isPresent();
    Registrar registrar = registrarOptional.get();
    assertThat(registrar.verifyPassword("some_password")).isTrue();
    assertThat(registrar.getType()).isEqualTo(Registrar.Type.REAL);
    assertThat(registrar.getIanaIdentifier()).isEqualTo(8);
    assertThat(registrar.getState()).isEqualTo(Registrar.State.ACTIVE);
    assertThat(registrar.getAllowedTlds()).isEmpty();
    assertThat(registrar.getIpAddressAllowList()).isEmpty();
    assertThat(registrar.getClientCertificateHash()).isEmpty();
    assertThat(registrar.getPhonePasscode()).isEqualTo("01234");
    assertThat(registrar.getCreationTime()).isIn(Range.closed(before, after));
    assertThat(registrar.getLastUpdateTime()).isEqualTo(registrar.getCreationTime());
    assertThat(registrar.getBlockPremiumNames()).isFalse();
    assertThat(registrar.isRegistryLockAllowed()).isFalse();
    assertThat(registrar.getPoNumber()).isEmpty();
    assertThat(registrar.getIcannReferralEmail()).isEqualTo("foo@bar.test");

    verify(connection)
        .sendPostRequest(
            eq("/_dr/admin/createGroups"),
            eq(ImmutableMap.of("clientId", "clientz")),
            eq(MediaType.PLAIN_TEXT_UTF_8),
            eq(new byte[0]));
  }

  @Test
  void testSuccess_quotedPassword() throws Exception {
    runCommandForced(
        "--name=blobio",
        "--password=\"some_password\"",
        "--registrar_type=REAL",
        "--iana_id=8",
        "--passcode=01234",
        "--icann_referral_email=foo@bar.test",
        "--street=\"123 Fake St\"",
        "--city Fakington",
        "--state MA",
        "--zip 00351",
        "--cc US",
        "clientz");

    Optional<Registrar> registrar = Registrar.loadByRegistrarId("clientz");
    assertThat(registrar).isPresent();
    assertThat(registrar.get().verifyPassword("some_password")).isTrue();
  }

  @Test
  void testSuccess_registrarTypeFlag() throws Exception {
    runCommandForced(
        "--name=blobio",
        "--password=some_password",
        "--registrar_type=TEST",
        "--passcode=01234",
        "--icann_referral_email=foo@bar.test",
        "--street=\"123 Fake St\"",
        "--city Fakington",
        "--state MA",
        "--zip 00351",
        "--cc US",
        "clientz");

    Optional<Registrar> registrar = Registrar.loadByRegistrarId("clientz");
    assertThat(registrar).isPresent();
    assertThat(registrar.get().getType()).isEqualTo(Registrar.Type.TEST);
  }

  @Test
  void testSuccess_registrarStateFlag() throws Exception {
    runCommandForced(
        "--name=blobio",
        "--password=some_password",
        "--registrar_type=REAL",
        "--iana_id=8",
        "--registrar_state=SUSPENDED",
        "--passcode=01234",
        "--icann_referral_email=foo@bar.test",
        "--street=\"123 Fake St\"",
        "--city Fakington",
        "--state MA",
        "--zip 00351",
        "--cc US",
        "clientz");

    Optional<Registrar> registrar = Registrar.loadByRegistrarId("clientz");
    assertThat(registrar).isPresent();
    assertThat(registrar.get().getState()).isEqualTo(Registrar.State.SUSPENDED);
  }

  @Test
  void testSuccess_allowedTldsInNonProductionEnvironment() throws Exception {
    createTlds("xn--q9jyb4c", "foobar");

    runCommandInEnvironment(
        RegistryToolEnvironment.SANDBOX,
        "--name=blobio",
        "--password=some_password",
        "--registrar_type=REAL",
        "--iana_id=8",
        "--allowed_tlds=xn--q9jyb4c,foobar",
        "--billing_account_map=USD=123abc",
        "--passcode=01234",
        "--icann_referral_email=foo@bar.test",
        "--street=\"123 Fake St\"",
        "--city Fakington",
        "--state MA",
        "--zip 00351",
        "--cc US",
        "--force",
        "clientz");

    Optional<Registrar> registrar = Registrar.loadByRegistrarId("clientz");
    assertThat(registrar).isPresent();
    assertThat(registrar.get().getAllowedTlds()).containsExactly("xn--q9jyb4c", "foobar");
  }

  @Test
  void testSuccess_allowedTldsInPDT() throws Exception {
    createTlds("xn--q9jyb4c", "foobar");

    runCommandInEnvironment(
        RegistryToolEnvironment.PRODUCTION,
        "--name=blobio",
        "--password=some_password",
        "--registrar_type=PDT",
        "--iana_id=9995",
        "--allowed_tlds=xn--q9jyb4c,foobar",
        "--billing_account_map=USD=123abc",
        "--passcode=01234",
        "--icann_referral_email=foo@bar.test",
        "--street=\"123 Fake St\"",
        "--city Fakington",
        "--state MA",
        "--zip 00351",
        "--cc US",
        "--force",
        "clientz");

    Optional<Registrar> registrar = Registrar.loadByRegistrarId("clientz");
    assertThat(registrar).isPresent();
    assertThat(registrar.get().getAllowedTlds()).containsExactly("xn--q9jyb4c", "foobar");
  }

  @Test
  void testSuccess_groupCreationCanBeDisabled() throws Exception {
    runCommandForced(
        "--name=blobio",
        "--password=some_password",
        "--registrar_type=TEST",
        "--passcode=01234",
        "--icann_referral_email=foo@bar.test",
        "--create_groups=false",
        "--street=\"123 Fake St\"",
        "--city Fakington",
        "--state MA",
        "--zip 00351",
        "--cc US",
        "clientz");

    verifyNoInteractions(connection);
  }

  @Test
  void testFailure_groupCreationFails() throws Exception {
    when(connection.sendPostRequest(
            ArgumentMatchers.anyString(),
            ArgumentMatchers.anyMap(),
            ArgumentMatchers.any(MediaType.class),
            ArgumentMatchers.any(byte[].class)))
        .thenThrow(new IOException("BAD ROBOT NO COOKIE"));
    runCommandForced(
        "--name=blobio",
        "--password=some_password",
        "--registrar_type=TEST",
        "--passcode=01234",
        "--icann_referral_email=foo@bar.test",
        "--street=\"123 Fake St\"",
        "--city Fakington",
        "--state MA",
        "--zip 00351",
        "--cc US",
        "clientz");

    Optional<Registrar> registrar = Registrar.loadByRegistrarId("clientz");
    assertThat(registrar).isPresent();
    assertInStdout("Registrar created, but groups creation failed with error");
    assertInStdout("BAD ROBOT NO COOKIE");
  }

  @Test
  void testSuccess_groupCreationDoesntOccurOnAlphaEnv() throws Exception {
    runCommandInEnvironment(
        RegistryToolEnvironment.ALPHA,
        "--name=blobio",
        "--password=some_password",
        "--registrar_type=TEST",
        "--passcode=01234",
        "--icann_referral_email=foo@bar.test",
        "--street=\"123 Fake St\"",
        "--city Fakington",
        "--state MA",
        "--zip 00351",
        "--cc US",
        "--force",
        "clientz");

    verifyNoInteractions(connection);
  }

  @Test
  void testSuccess_ipAllowListFlag() throws Exception {
    runCommandForced(
        "--name=blobio",
        "--password=some_password",
        "--registrar_type=REAL",
        "--iana_id=8",
        "--ip_allow_list=192.168.1.1,192.168.0.2/16",
        "--passcode=01234",
        "--icann_referral_email=foo@bar.test",
        "--street=\"123 Fake St\"",
        "--city Fakington",
        "--state MA",
        "--zip 00351",
        "--cc US",
        "clientz");

    Optional<Registrar> registrar = Registrar.loadByRegistrarId("clientz");
    assertThat(registrar).isPresent();
    assertThat(registrar.get().getIpAddressAllowList())
        .containsExactlyElementsIn(registrar.get().getIpAddressAllowList())
        .inOrder();
  }

  @Test
  void testSuccess_ipAllowListFlagNull() throws Exception {
    runCommandForced(
        "--name=blobio",
        "--password=some_password",
        "--registrar_type=REAL",
        "--iana_id=8",
        "--ip_allow_list=null",
        "--passcode=01234",
        "--icann_referral_email=foo@bar.test",
        "--street=\"123 Fake St\"",
        "--city Fakington",
        "--state MA",
        "--zip 00351",
        "--cc US",
        "clientz");

    Optional<Registrar> registrar = Registrar.loadByRegistrarId("clientz");
    assertThat(registrar).isPresent();
    assertThat(registrar.get().getIpAddressAllowList()).isEmpty();
  }

  @Test
  void testSuccess_clientCertFileFlag() throws Exception {
    fakeClock.setTo(DateTime.parse("2020-11-01T00:00:00Z"));
    runCommandForced(
        "--name=blobio",
        "--password=some_password",
        "--registrar_type=REAL",
        "--iana_id=8",
        "--cert_file=" + getCertFilename(SAMPLE_CERT3),
        "--passcode=01234",
        "--icann_referral_email=foo@bar.test",
        "--street=\"123 Fake St\"",
        "--city Fakington",
        "--state MA",
        "--zip 00351",
        "--cc US",
        "clientz");

    Optional<Registrar> registrar = Registrar.loadByRegistrarId("clientz");
    assertThat(registrar).isPresent();
    assertThat(registrar.get().getClientCertificateHash()).hasValue(SAMPLE_CERT3_HASH);
  }

  @Test
  void testFail_clientCertFileFlagWithViolation() {
    fakeClock.setTo(DateTime.parse("2020-10-01T00:00:00Z"));
    InsecureCertificateException thrown =
        assertThrows(
            InsecureCertificateException.class,
            () ->
                runCommandForced(
                    "--name=blobio",
                    "--password=some_password",
                    "--registrar_type=REAL",
                    "--iana_id=8",
                    "--cert_file=" + getCertFilename(SAMPLE_CERT),
                    "--passcode=01234",
                    "--icann_referral_email=foo@bar.test",
                    "--street=\"123 Fake St\"",
                    "--city Fakington",
                    "--state MA",
                    "--zip 00351",
                    "--cc US",
                    "clientz"));

    assertThat(thrown.getMessage())
        .isEqualTo(
            "Certificate validity period is too long; it must be less than or equal to 398"
                + " days.");
    Optional<Registrar> registrar = Registrar.loadByRegistrarId("clientz");
    assertThat(registrar).isEmpty();
  }

  @Test
  void testFail_clientCertFileFlagWithMultipleViolations() {
    fakeClock.setTo(DateTime.parse("2055-10-01T00:00:00Z"));
    InsecureCertificateException thrown =
        assertThrows(
            InsecureCertificateException.class,
            () ->
                runCommandForced(
                    "--name=blobio",
                    "--password=some_password",
                    "--registrar_type=REAL",
                    "--iana_id=8",
                    "--cert_file=" + getCertFilename(SAMPLE_CERT),
                    "--passcode=01234",
                    "--icann_referral_email=foo@bar.test",
                    "--street=\"123 Fake St\"",
                    "--city Fakington",
                    "--state MA",
                    "--zip 00351",
                    "--cc US",
                    "clientz"));

    assertThat(thrown.getMessage())
        .isEqualTo(
            "Certificate is expired.\nCertificate validity period is too long; it must be less"
                + " than or equal to 398 days.");
    Optional<Registrar> registrar = Registrar.loadByRegistrarId("clientz");
    assertThat(registrar).isEmpty();
  }

  @Test
  void testSuccess_failoverClientCertFileFlag() throws Exception {
    fakeClock.setTo(DateTime.parse("2020-11-01T00:00:00Z"));
    runCommandForced(
        "--name=blobio",
        "--password=some_password",
        "--registrar_type=REAL",
        "--iana_id=8",
        "--failover_cert_file=" + getCertFilename(SAMPLE_CERT3),
        "--passcode=01234",
        "--icann_referral_email=foo@bar.test",
        "--street=\"123 Fake St\"",
        "--city Fakington",
        "--state MA",
        "--zip 00351",
        "--cc US",
        "clientz");

    Optional<Registrar> registrarOptional = Registrar.loadByRegistrarId("clientz");
    assertThat(registrarOptional).isPresent();
    Registrar registrar = registrarOptional.get();
    assertThat(registrar.getClientCertificate()).isEmpty();
    assertThat(registrar.getClientCertificateHash()).isEmpty();
    assertThat(registrar.getFailoverClientCertificate()).hasValue(SAMPLE_CERT3);
    assertThat(registrar.getFailoverClientCertificateHash()).hasValue(SAMPLE_CERT3_HASH);
  }

  @Test
  void testFail_failoverClientCertFileFlagWithViolations() {
    fakeClock.setTo(DateTime.parse("2020-11-01T00:00:00Z"));
    InsecureCertificateException thrown =
        assertThrows(
            InsecureCertificateException.class,
            () ->
                runCommandForced(
                    "--name=blobio",
                    "--password=some_password",
                    "--registrar_type=REAL",
                    "--iana_id=8",
                    "--failover_cert_file=" + getCertFilename(SAMPLE_CERT),
                    "--passcode=01234",
                    "--icann_referral_email=foo@bar.test",
                    "--street=\"123 Fake St\"",
                    "--city Fakington",
                    "--state MA",
                    "--zip 00351",
                    "--cc US",
                    "clientz"));

    assertThat(thrown.getMessage())
        .isEqualTo(
            "Certificate validity period is too long; it must be less than or equal to 398"
                + " days.");
    Optional<Registrar> registrar = Registrar.loadByRegistrarId("clientz");
    assertThat(registrar).isEmpty();
  }

  @Test
  void testFail_failoverClientCertFileFlagWithMultipleViolations() {
    fakeClock.setTo(DateTime.parse("2055-11-01T00:00:00Z"));
    InsecureCertificateException thrown =
        assertThrows(
            InsecureCertificateException.class,
            () ->
                runCommandForced(
                    "--name=blobio",
                    "--password=some_password",
                    "--registrar_type=REAL",
                    "--iana_id=8",
                    "--failover_cert_file=" + getCertFilename(SAMPLE_CERT),
                    "--passcode=01234",
                    "--icann_referral_email=foo@bar.test",
                    "--street=\"123 Fake St\"",
                    "--city Fakington",
                    "--state MA",
                    "--zip 00351",
                    "--cc US",
                    "clientz"));

    assertThat(thrown.getMessage())
        .isEqualTo(
            "Certificate is expired.\nCertificate validity period is too long; it must be less"
                + " than or equal to 398 days.");
    Optional<Registrar> registrar = Registrar.loadByRegistrarId("clientz");
    assertThat(registrar).isEmpty();
  }

  @Test
  void testSuccess_ianaId() throws Exception {
    runCommandForced(
        "--name=blobio",
        "--password=some_password",
        "--registrar_type=REAL",
        "--iana_id=12345",
        "--passcode=01234",
        "--icann_referral_email=foo@bar.test",
        "--street=\"123 Fake St\"",
        "--city Fakington",
        "--state MA",
        "--zip 00351",
        "--cc US",
        "clientz");

    Optional<Registrar> registrar = Registrar.loadByRegistrarId("clientz");
    assertThat(registrar).isPresent();
    assertThat(registrar.get().getIanaIdentifier()).isEqualTo(12345);
  }

<<<<<<< HEAD
  @Test
  void testSuccess_billingId() throws Exception {
    runCommandForced(
        "--name=blobio",
        "--password=some_password",
        "--registrar_type=REAL",
        "--iana_id=8",
        "--billing_id=12345",
        "--passcode=01234",
        "--icann_referral_email=foo@bar.test",
        "--street=\"123 Fake St\"",
        "--city Fakington",
        "--state MA",
        "--zip 00351",
        "--cc US",
        "clientz");

    Optional<Registrar> registrar = Registrar.loadByRegistrarId("clientz");
    assertThat(registrar).isPresent();
    assertThat(registrar.get().getBillingIdentifier()).isEqualTo(12345);
  }

  @Test
=======
  @TestOfyAndSql
>>>>>>> eeca5166
  void testSuccess_poNumber() throws Exception {
    runCommandForced(
        "--name=blobio",
        "--password=some_password",
        "--registrar_type=REAL",
        "--iana_id=8",
        "--po_number=AA55G",
        "--passcode=01234",
        "--icann_referral_email=foo@bar.test",
        "--street=\"123 Fake St\"",
        "--city Fakington",
        "--state MA",
        "--zip 00351",
        "--cc US",
        "clientz");

    Optional<Registrar> registrar = Registrar.loadByRegistrarId("clientz");
    assertThat(registrar).isPresent();
    assertThat(registrar.get().getPoNumber()).hasValue("AA55G");
  }

  @Test
  void testSuccess_billingAccountMap() throws Exception {
    runCommandForced(
        "--name=blobio",
        "--password=some_password",
        "--registrar_type=REAL",
        "--iana_id=8",
        "--billing_account_map=USD=abc123,JPY=789xyz",
        "--passcode=01234",
        "--icann_referral_email=foo@bar.test",
        "--street=\"123 Fake St\"",
        "--city Fakington",
        "--state MA",
        "--zip 00351",
        "--cc US",
        "clientz");

    Optional<Registrar> registrar = Registrar.loadByRegistrarId("clientz");
    assertThat(registrar).isPresent();
    assertThat(registrar.get().getBillingAccountMap())
        .containsExactly(CurrencyUnit.USD, "abc123", JPY, "789xyz");
  }

  @Test
  void testFailure_billingAccountMap_doesNotContainEntryForAllowedTld() {
    createTlds("foo");

    IllegalArgumentException thrown =
        assertThrows(
            IllegalArgumentException.class,
            () ->
                runCommandInEnvironment(
                    RegistryToolEnvironment.SANDBOX,
                    "--name=blobio",
                    "--password=some_password",
                    "--registrar_type=REAL",
                    "--iana_id=8",
                    "--billing_account_map=JPY=789xyz",
                    "--allowed_tlds=foo",
                    "--passcode=01234",
                    "--icann_referral_email=foo@bar.test",
                    "--street=\"123 Fake St\"",
                    "--city Fakington",
                    "--state MA",
                    "--zip 00351",
                    "--cc US",
                    "--force",
                    "clientz"));
    assertThat(thrown)
        .hasMessageThat()
        .contains("their currency is missing from the billing account map: [foo]");
  }

  @Test
  void testSuccess_billingAccountMap_onlyAppliesToRealRegistrar() throws Exception {
    persistResource(
        newRegistry("foo", "FOO")
            .asBuilder()
            .setCurrency(JPY)
            .setCreateBillingCost(Money.of(JPY, new BigDecimal(1300)))
            .setRestoreBillingCost(Money.of(JPY, new BigDecimal(1700)))
            .setServerStatusChangeBillingCost(Money.of(JPY, new BigDecimal(1900)))
            .setRegistryLockOrUnlockBillingCost(Money.of(JPY, new BigDecimal(2700)))
            .setRenewBillingCostTransitions(
                ImmutableSortedMap.of(START_OF_TIME, Money.of(JPY, new BigDecimal(1100))))
            .setEapFeeSchedule(ImmutableSortedMap.of(START_OF_TIME, Money.zero(JPY)))
            .setPremiumList(null)
            .build());

    runCommandForced(
        "--name=blobio",
        "--password=some_password",
        "--registrar_type=TEST",
        "--billing_account_map=JPY=789xyz",
        "--allowed_tlds=foo",
        "--passcode=01234",
        "--icann_referral_email=foo@bar.test",
        "--street=\"123 Fake St\"",
        "--city Fakington",
        "--state MA",
        "--zip 00351",
        "--cc US",
        "clientz");

    Optional<Registrar> registrar = Registrar.loadByRegistrarId("clientz");
    assertThat(registrar).isPresent();
    assertThat(registrar.get().getBillingAccountMap()).containsExactly(JPY, "789xyz");
  }

  @Test
  void testSuccess_streetAddress() throws Exception {
    runCommandForced(
        "--name=blobio",
        "--password=some_password",
        "--registrar_type=REAL",
        "--iana_id=8",
        "--street=\"1234 Main St\"",
        "--street \"4th Floor\"",
        "--street \"Suite 1\"",
        "--city Brooklyn",
        "--state NY",
        "--zip 11223",
        "--cc US",
        "--passcode=01234",
        "--icann_referral_email=foo@bar.test",
        "clientz");

    Optional<Registrar> registrarOptional = Registrar.loadByRegistrarId("clientz");
    assertThat(registrarOptional).isPresent();
    Registrar registrar = registrarOptional.get();
    assertThat(registrar.getLocalizedAddress()).isNotNull();
    assertThat(registrar.getLocalizedAddress().getStreet()).hasSize(3);
    assertThat(registrar.getLocalizedAddress().getStreet().get(0)).isEqualTo("1234 Main St");
    assertThat(registrar.getLocalizedAddress().getStreet().get(1)).isEqualTo("4th Floor");
    assertThat(registrar.getLocalizedAddress().getStreet().get(2)).isEqualTo("Suite 1");
    assertThat(registrar.getLocalizedAddress().getCity()).isEqualTo("Brooklyn");
    assertThat(registrar.getLocalizedAddress().getState()).isEqualTo("NY");
    assertThat(registrar.getLocalizedAddress().getZip()).isEqualTo("11223");
    assertThat(registrar.getLocalizedAddress().getCountryCode()).isEqualTo("US");
  }

  @Test
  void testSuccess_email() throws Exception {
    runCommandForced(
        "--name=blobio",
        "--password=some_password",
        "--registrar_type=REAL",
        "--iana_id=8",
        "--email=foo@foo.foo",
        "--passcode=01234",
        "--icann_referral_email=foo@bar.test",
        "--street=\"123 Fake St\"",
        "--city Fakington",
        "--state MA",
        "--zip 00351",
        "--cc US",
        "clientz");

    Optional<Registrar> registrar = Registrar.loadByRegistrarId("clientz");
    assertThat(registrar).isPresent();
    assertThat(registrar.get().getEmailAddress()).isEqualTo("foo@foo.foo");
  }

  @Test
  void testSuccess_fallBackToIcannReferralEmail() throws Exception {
    runCommandForced(
        "--name=blobio",
        "--password=some_password",
        "--registrar_type=REAL",
        "--iana_id=8",
        "--passcode=01234",
        "--icann_referral_email=foo@bar.test",
        "--street=\"123 Fake St\"",
        "--city Fakington",
        "--state MA",
        "--zip 00351",
        "--cc US",
        "clientz");

    Optional<Registrar> registrar = Registrar.loadByRegistrarId("clientz");
    assertThat(registrar).isPresent();
    assertThat(registrar.get().getEmailAddress()).isEqualTo("foo@bar.test");
  }

  @Test
  void testSuccess_url() throws Exception {
    runCommandForced(
        "--name=blobio",
        "--password=some_password",
        "--registrar_type=REAL",
        "--iana_id=8",
        "--url=http://foo.foo",
        "--passcode=01234",
        "--icann_referral_email=foo@bar.test",
        "--street=\"123 Fake St\"",
        "--city Fakington",
        "--state MA",
        "--zip 00351",
        "--cc US",
        "clientz");

    Optional<Registrar> registrar = Registrar.loadByRegistrarId("clientz");
    assertThat(registrar).isPresent();
    assertThat(registrar.get().getUrl()).isEqualTo("http://foo.foo");
  }

  @Test
  void testSuccess_phone() throws Exception {
    runCommandForced(
        "--name=blobio",
        "--password=some_password",
        "--registrar_type=REAL",
        "--iana_id=8",
        "--phone=+1.2125556342",
        "--passcode=01234",
        "--icann_referral_email=foo@bar.test",
        "--street=\"123 Fake St\"",
        "--city Fakington",
        "--state MA",
        "--zip 00351",
        "--cc US",
        "clientz");

    Optional<Registrar> registrar = Registrar.loadByRegistrarId("clientz");
    assertThat(registrar).isPresent();
    assertThat(registrar.get().getPhoneNumber()).isEqualTo("+1.2125556342");
  }

  @Test
  void testSuccess_optionalParamsAsNull() throws Exception {
    runCommandForced(
        "--name=blobio",
        "--password=some_password",
        "--registrar_type=TEST",
        "--icann_referral_email=foo@bar.test",
        "--iana_id=null",
        "--phone=null",
        "--fax=null",
        "--url=null",
        "--drive_folder_id=null",
        "--street=\"123 Fake St\"",
        "--city Fakington",
        "--state MA",
        "--zip 00351",
        "--cc US",
        "clientz");

    Optional<Registrar> registrarOptional = Registrar.loadByRegistrarId("clientz");
    assertThat(registrarOptional).isPresent();
    Registrar registrar = registrarOptional.get();
    assertThat(registrar.getIanaIdentifier()).isNull();
    assertThat(registrar.getPhoneNumber()).isNull();
    assertThat(registrar.getFaxNumber()).isNull();
    assertThat(registrar.getUrl()).isNull();
    assertThat(registrar.getDriveFolderId()).isNull();
  }

  @Test
  void testSuccess_optionalParamsAsEmptyString() throws Exception {
    runCommandForced(
        "--name=blobio",
        "--password=some_password",
        "--registrar_type=TEST",
        "--iana_id=",
        "--phone=",
        "--fax=",
        "--url=",
        "--drive_folder_id=",
        "--icann_referral_email=foo@bar.test",
        "--street=\"123 Fake St\"",
        "--city Fakington",
        "--state MA",
        "--zip 00351",
        "--cc US",
        "clientz");

    Optional<Registrar> registrarOptional = Registrar.loadByRegistrarId("clientz");
    assertThat(registrarOptional).isPresent();
    Registrar registrar = registrarOptional.get();
    assertThat(registrar.getIanaIdentifier()).isNull();
    assertThat(registrar.getPhoneNumber()).isNull();
    assertThat(registrar.getFaxNumber()).isNull();
    assertThat(registrar.getUrl()).isNull();
    assertThat(registrar.getDriveFolderId()).isNull();
  }

  @Test
  void testSuccess_blockPremiumNames() throws Exception {
    runCommandForced(
        "--name=blobio",
        "--password=some_password",
        "--registrar_type=REAL",
        "--iana_id=8",
        "--block_premium=true",
        "--passcode=01234",
        "--icann_referral_email=foo@bar.test",
        "--street=\"123 Fake St\"",
        "--city Fakington",
        "--state MA",
        "--zip 00351",
        "--cc US",
        "clientz");

    Optional<Registrar> registrar = Registrar.loadByRegistrarId("clientz");
    assertThat(registrar).isPresent();
    assertThat(registrar.get().getBlockPremiumNames()).isTrue();
  }

  @Test
  void testSuccess_noBlockPremiumNames() throws Exception {
    runCommandForced(
        "--name=blobio",
        "--password=some_password",
        "--registrar_type=REAL",
        "--iana_id=8",
        "--block_premium=false",
        "--passcode=01234",
        "--icann_referral_email=foo@bar.test",
        "--street=\"123 Fake St\"",
        "--city Fakington",
        "--state MA",
        "--zip 00351",
        "--cc US",
        "clientz");

    Optional<Registrar> registrar = Registrar.loadByRegistrarId("clientz");
    assertThat(registrar).isPresent();
    assertThat(registrar.get().getBlockPremiumNames()).isFalse();
  }

  @Test
  void testSuccess_registryLockAllowed() throws Exception {
    runCommandForced(
        "--name=blobio",
        "--password=some_password",
        "--registrar_type=REAL",
        "--iana_id=8",
        "--registry_lock_allowed=true",
        "--passcode=01234",
        "--icann_referral_email=foo@bar.test",
        "--street=\"123 Fake St\"",
        "--city Fakington",
        "--state MA",
        "--zip 00351",
        "--cc US",
        "clientz");

    Optional<Registrar> registrar = Registrar.loadByRegistrarId("clientz");
    assertThat(registrar).isPresent();
    assertThat(registrar.get().isRegistryLockAllowed()).isTrue();
  }

  @Test
  void testSuccess_registryLockDisallowed() throws Exception {
    runCommandForced(
        "--name=blobio",
        "--password=some_password",
        "--registrar_type=REAL",
        "--iana_id=8",
        "--registry_lock_allowed=false",
        "--passcode=01234",
        "--icann_referral_email=foo@bar.test",
        "--street=\"123 Fake St\"",
        "--city Fakington",
        "--state MA",
        "--zip 00351",
        "--cc US",
        "clientz");

    Optional<Registrar> registrar = Registrar.loadByRegistrarId("clientz");
    assertThat(registrar).isPresent();
    assertThat(registrar.get().isRegistryLockAllowed()).isFalse();
  }

  @Test
  void testFailure_badPhoneNumber() {
    ParameterException thrown =
        assertThrows(
            ParameterException.class,
            () ->
                runCommandForced(
                    "--name=blobio",
                    "--password=some_password",
                    "--registrar_type=REAL",
                    "--iana_id=8",
                    "--phone=+1.112.555.6342",
                    "--passcode=01234",
                    "--icann_referral_email=foo@bar.test",
                    "--street=\"123 Fake St\"",
                    "--city Fakington",
                    "--state MA",
                    "--zip 00351",
                    "--cc US",
                    "clientz"));
    assertThat(thrown).hasMessageThat().contains("phone");
  }

  @Test
  void testFailure_badPhoneNumber2() {
    ParameterException thrown =
        assertThrows(
            ParameterException.class,
            () ->
                runCommandForced(
                    "--name=blobio",
                    "--password=some_password",
                    "--registrar_type=REAL",
                    "--iana_id=8",
                    "--phone=+1.5555555555e",
                    "--passcode=01234",
                    "--icann_referral_email=foo@bar.test",
                    "--street=\"123 Fake St\"",
                    "--city Fakington",
                    "--state MA",
                    "--zip 00351",
                    "--cc US",
                    "clientz"));
    assertThat(thrown).hasMessageThat().contains("phone");
  }

  @Test
  void testSuccess_fax() throws Exception {
    runCommandForced(
        "--name=blobio",
        "--password=some_password",
        "--registrar_type=REAL",
        "--iana_id=8",
        "--fax=+1.2125556342",
        "--passcode=01234",
        "--icann_referral_email=foo@bar.test",
        "--street=\"123 Fake St\"",
        "--city Fakington",
        "--state MA",
        "--zip 00351",
        "--cc US",
        "clientz");

    Optional<Registrar> registrar = Registrar.loadByRegistrarId("clientz");
    assertThat(registrar).isPresent();
    assertThat(registrar.get().getFaxNumber()).isEqualTo("+1.2125556342");
  }

  @Test
  void testFailure_missingRegistrarType() {
    IllegalArgumentException thrown =
        assertThrows(
            IllegalArgumentException.class,
            () ->
                runCommandForced(
                    "--name=blobio",
                    "--password=some_password",
                    "--iana_id=8",
                    "--icann_referral_email=foo@bar.test",
                    "--street=\"123 Fake St\"",
                    "--city Fakington",
                    "--state MA",
                    "--zip 00351",
                    "--cc US",
                    "clientz"));
    assertThat(thrown).hasMessageThat().contains("Registrar type cannot be null");
  }

  @Test
  void testFailure_invalidRegistrarType() {
    assertThrows(
        ParameterException.class,
        () ->
            runCommandForced(
                "--name=blobio",
                "--password=some_password",
                "--registrar_type=INVALID_TYPE",
                "--iana_id=8",
                "--street=\"123 Fake St\"",
                "--city Fakington",
                "--state MA",
                "--zip 00351",
                "--cc US",
                "clientz"));
  }

  @Test
  void testFailure_invalidRegistrarState() {
    assertThrows(
        ParameterException.class,
        () ->
            runCommandForced(
                "--name=blobio",
                "--password=some_password",
                "--registrar_type=REAL",
                "--iana_id=8",
                "--registrar_state=INVALID_STATE",
                "--passcode=01234",
                "--icann_referral_email=foo@bar.test",
                "--street=\"123 Fake St\"",
                "--city Fakington",
                "--state MA",
                "--zip 00351",
                "--cc US",
                "clientz"));
  }

  @Test
  void testFailure_allowedTldDoesNotExist() {
    assertThrows(
        IllegalArgumentException.class,
        () ->
            runCommandForced(
                "--name=blobio",
                "--password=some_password",
                "--registrar_type=REAL",
                "--iana_id=8",
                "--allowed_tlds=foobar",
                "--passcode=01234",
                "--icann_referral_email=foo@bar.test",
                "--street=\"123 Fake St\"",
                "--city Fakington",
                "--state MA",
                "--zip 00351",
                "--cc US",
                "clientz"));
  }

  @Test
  void testFailure_allowedTldsInRealWithoutAbuseContact() {
    createTlds("xn--q9jyb4c", "foobar");
    IllegalArgumentException thrown =
        assertThrows(
            IllegalArgumentException.class,
            () ->
                runCommandInEnvironment(
                    RegistryToolEnvironment.PRODUCTION,
                    "--name=blobio",
                    "--password=some_password",
                    "--registrar_type=REAL",
                    "--iana_id=8",
                    "--allowed_tlds=foobar",
                    "--passcode=01234",
                    "--icann_referral_email=foo@bar.test",
                    "--street=\"123 Fake St\"",
                    "--city Fakington",
                    "--state MA",
                    "--zip 00351",
                    "--cc US",
                    "--force",
                    "clientz"));
    assertThat(thrown).hasMessageThat().startsWith("Cannot add allowed TLDs");
  }

  @Test
  void testFailure_invalidIpAllowListFlag() {
    assertThrows(
        IllegalArgumentException.class,
        () ->
            runCommandForced(
                "--name=blobio",
                "--password=some_password",
                "--registrar_type=REAL",
                "--iana_id=8",
                "--ip_allow_list=foobarbaz",
                "--passcode=01234",
                "--icann_referral_email=foo@bar.test",
                "--street=\"123 Fake St\"",
                "--city Fakington",
                "--state MA",
                "--zip 00351",
                "--cc US",
                "clientz"));
  }

  @Test
  void testSuccess_ipAllowListFlagWithNull() {
    assertThrows(
        IllegalArgumentException.class,
        () ->
            runCommandForced(
                "--name=blobio",
                "--password=some_password",
                "--registrar_type=REAL",
                "--iana_id=8",
                "--ip_allow_list=192.168.1.1,192.168.0.2/16,null",
                "--passcode=01234",
                "--icann_referral_email=foo@bar.test",
                "--street=\"123 Fake St\"",
                "--city Fakington",
                "--state MA",
                "--zip 00351",
                "--cc US",
                "clientz"));
  }

  @Test
  void testFailure_missingName() {
    IllegalArgumentException thrown =
        assertThrows(
            IllegalArgumentException.class,
            () ->
                runCommandForced(
                    "--password=blobio",
                    "--registrar_type=REAL",
                    "--iana_id=8",
                    "--passcode=01234",
                    "--icann_referral_email=foo@bar.test",
                    "--street=\"123 Fake St\"",
                    "--city Fakington",
                    "--state MA",
                    "--zip 00351",
                    "--cc US",
                    "clientz"));
    assertThat(thrown).hasMessageThat().contains("--name is a required field");
  }

  @Test
  void testFailure_missingPassword() {
    IllegalArgumentException thrown =
        assertThrows(
            IllegalArgumentException.class,
            () ->
                runCommandForced(
                    "--name=blobio",
                    "--registrar_type=REAL",
                    "--iana_id=8",
                    "--passcode=01234",
                    "--icann_referral_email=foo@bar.test",
                    "--street=\"123 Fake St\"",
                    "--city Fakington",
                    "--state MA",
                    "--zip 00351",
                    "--cc US",
                    "clientz"));
    assertThat(thrown).hasMessageThat().contains("--password is a required field");
  }

  @Test
  void testFailure_emptyPassword() {
    IllegalArgumentException thrown =
        assertThrows(
            IllegalArgumentException.class,
            () ->
                runCommandForced(
                    "--name=blobio",
                    "--password=\"\"",
                    "--registrar_type=REAL",
                    "--iana_id=8",
                    "--passcode=01234",
                    "--icann_referral_email=foo@bar.test",
                    "--street=\"123 Fake St\"",
                    "--city Fakington",
                    "--state MA",
                    "--zip 00351",
                    "--cc US",
                    "clientz"));
    assertThat(thrown).hasMessageThat().contains("--password is a required field");
  }

  @Test
  void testFailure_clientIdTooShort() {
    assertThrows(
        IllegalArgumentException.class,
        () ->
            runCommandForced(
                "--name=blobio",
                "--password=some_password",
                "--registrar_type=REAL",
                "--iana_id=8",
                "--passcode=01234",
                "--icann_referral_email=foo@bar.test",
                "--street=\"123 Fake St\"",
                "--city Fakington",
                "--state MA",
                "--zip 00351",
                "--cc US",
                "ab"));
  }

  @Test
  void testFailure_clientIdTooLong() {
    assertThrows(
        IllegalArgumentException.class,
        () ->
            runCommandForced(
                "--name=blobio",
                "--password=some_password",
                "--registrar_type=REAL",
                "--iana_id=8",
                "--passcode=01234",
                "--icann_referral_email=foo@bar.test",
                "--street=\"123 Fake St\"",
                "--city Fakington",
                "--state MA",
                "--zip 00351",
                "--cc US",
                "clientabcdefghijk"));
  }

  @Test
  void testFailure_missingClientId() {
    assertThrows(
        ParameterException.class,
        () ->
            runCommandForced(
                "--name=blobio",
                "--password=some_password",
                "--registrar_type=REAL",
                "--iana_id=8",
                "--passcode=01234",
                "--icann_referral_email=foo@bar.test",
                "--street=\"123 Fake St\"",
                "--city Fakington",
                "--state MA",
                "--zip 00351",
                "--cc US",
                "--force"));
  }

  @Test
  void testFailure_missingStreetLines() {
    assertThrows(
        IllegalArgumentException.class,
        () ->
            runCommandForced(
                "--name=blobio",
                "--password=some_password",
                "--registrar_type=REAL",
                "--iana_id=8",
                "--city Brooklyn",
                "--state NY",
                "--zip 11223",
                "--cc US",
                "--passcode=01234",
                "--icann_referral_email=foo@bar.test",
                "clientz"));
  }

  @Test
  void testFailure_missingCity() {
    assertThrows(
        IllegalArgumentException.class,
        () ->
            runCommandForced(
                "--name=blobio",
                "--password=some_password",
                "--registrar_type=REAL",
                "--iana_id=8",
                "--street=\"1234 Main St\"",
                "--street \"4th Floor\"",
                "--street \"Suite 1\"",
                "--state NY",
                "--zip 11223",
                "--cc US",
                "--passcode=01234",
                "--icann_referral_email=foo@bar.test",
                "clientz"));
  }

  @Test
  void testFailure_missingState() {
    assertThrows(
        IllegalArgumentException.class,
        () ->
            runCommandForced(
                "--name=blobio",
                "--password=some_password",
                "--registrar_type=REAL",
                "--iana_id=8",
                "--street=\"1234 Main St\"",
                "--street \"4th Floor\"",
                "--street \"Suite 1\"",
                "--city Brooklyn",
                "--zip 11223",
                "--cc US",
                "--passcode=01234",
                "--icann_referral_email=foo@bar.test",
                "clientz"));
  }

  @Test
  void testFailure_missingZip() {
    assertThrows(
        IllegalArgumentException.class,
        () ->
            runCommandForced(
                "--name=blobio",
                "--password=some_password",
                "--registrar_type=REAL",
                "--iana_id=8",
                "--street=\"1234 Main St\"",
                "--street \"4th Floor\"",
                "--street \"Suite 1\"",
                "--city Brooklyn",
                "--state NY",
                "--cc US",
                "--passcode=01234",
                "--icann_referral_email=foo@bar.test",
                "clientz"));
  }

  @Test
  void testFailure_missingCc() {
    assertThrows(
        IllegalArgumentException.class,
        () ->
            runCommandForced(
                "--name=blobio",
                "--password=some_password",
                "--registrar_type=REAL",
                "--iana_id=8",
                "--street=\"1234 Main St\"",
                "--street \"4th Floor\"",
                "--street \"Suite 1\"",
                "--city Brooklyn",
                "--state NY",
                "--zip 11223",
                "--passcode=01234",
                "--icann_referral_email=foo@bar.test",
                "clientz"));
  }

  @Test
  void testFailure_invalidCc() {
    assertThrows(
        IllegalArgumentException.class,
        () ->
            runCommandForced(
                "--name=blobio",
                "--password=some_password",
                "--registrar_type=REAL",
                "--iana_id=8",
                "--street=\"1234 Main St\"",
                "--street \"4th Floor\"",
                "--street \"Suite 1\"",
                "--city Brooklyn",
                "--state NY",
                "--zip 11223",
                "--cc USA",
                "--passcode=01234",
                "--icann_referral_email=foo@bar.test",
                "clientz"));
  }

  @Test
  void testFailure_tooManyStreetLines() {
    assertThrows(
        IllegalArgumentException.class,
        () ->
            runCommandForced(
                "--name=blobio",
                "--password=some_password",
                "--registrar_type=REAL",
                "--iana_id=8",
                "--street=\"Attn:Hey You Guys\"",
                "--street=\"1234 Main St\"",
                "--street \"4th Floor\"",
                "--street \"Suite 1\"",
                "--city Brooklyn",
                "--state NY",
                "--zip 11223",
                "--cc US",
                "--passcode=01234",
                "--icann_referral_email=foo@bar.test",
                "clientz"));
  }

  @Test
  void testFailure_tooFewStreetLines() {
    assertThrows(
        IllegalArgumentException.class,
        () ->
            runCommandForced(
                "--name=blobio",
                "--password=some_password",
                "--registrar_type=REAL",
                "--iana_id=8",
                "--street",
                "--city Brooklyn",
                "--state NY",
                "--zip 11223",
                "--cc US",
                "--passcode=01234",
                "--icann_referral_email=foo@bar.test",
                "clientz"));
  }

  @Test
  void testFailure_missingIanaIdForRealRegistrar() {
    assertThrows(
        IllegalArgumentException.class,
        () ->
            runCommandForced(
                "--name=blobio",
                "--password=some_password",
                "--registrar_type=REAL",
                "--passcode=01234",
                "--icann_referral_email=foo@bar.test",
                "--street=\"123 Fake St\"",
                "--city Fakington",
                "--state MA",
                "--zip 00351",
                "--cc US",
                "clientz"));
  }

  @Test
  void testFailure_negativeIanaId() {
    assertThrows(
        IllegalArgumentException.class,
        () ->
            runCommandForced(
                "--name=blobio",
                "--password=some_password",
                "--registrar_type=REAL",
                "--iana_id=-1",
                "--passcode=01234",
                "--icann_referral_email=foo@bar.test",
                "--street=\"123 Fake St\"",
                "--city Fakington",
                "--state MA",
                "--zip 00351",
                "--cc US",
                "clientz"));
  }

  @Test
  void testFailure_nonIntegerIanaId() {
    assertThrows(
        ParameterException.class,
        () ->
            runCommandForced(
                "--name=blobio",
                "--password=some_password",
                "--registrar_type=REAL",
                "--iana_id=ABC12345",
                "--passcode=01234",
                "--icann_referral_email=foo@bar.test",
                "--street=\"123 Fake St\"",
                "--city Fakington",
                "--state MA",
                "--zip 00351",
                "--cc US",
                "clientz"));
  }

<<<<<<< HEAD
  @Test
  void testFailure_negativeBillingId() {
    assertThrows(
        IllegalArgumentException.class,
        () ->
            runCommandForced(
                "--name=blobio",
                "--password=some_password",
                "--registrar_type=REAL",
                "--iana_id=8",
                "--billing_id=-1",
                "--passcode=01234",
                "--icann_referral_email=foo@bar.test",
                "--street=\"123 Fake St\"",
                "--city Fakington",
                "--state MA",
                "--zip 00351",
                "--cc US",
                "clientz"));
  }

  @Test
  void testFailure_nonIntegerBillingId() {
    assertThrows(
        ParameterException.class,
        () ->
            runCommandForced(
                "--name=blobio",
                "--password=some_password",
                "--registrar_type=REAL",
                "--iana_id=8",
                "--billing_id=ABC12345",
                "--passcode=01234",
                "--icann_referral_email=foo@bar.test",
                "--street=\"123 Fake St\"",
                "--city Fakington",
                "--state MA",
                "--zip 00351",
                "--cc US",
                "clientz"));
  }

  @Test
=======
  @TestOfyAndSql
>>>>>>> eeca5166
  void testFailure_missingPhonePasscode() {
    assertThrows(
        IllegalArgumentException.class,
        () ->
            runCommandForced(
                "--name=blobio",
                "--password=some_password",
                "--registrar_type=REAL",
                "--iana_id=8",
                "--icann_referral_email=foo@bar.test",
                "--street=\"123 Fake St\"",
                "--city Fakington",
                "--state MA",
                "--zip 00351",
                "--cc US",
                "clientz"));
  }

  @Test
  void testFailure_missingIcannReferralEmail() {
    IllegalArgumentException thrown =
        assertThrows(
            IllegalArgumentException.class,
            () ->
                runCommandForced(
                    "--name=blobio",
                    "--password=some_password",
                    "--registrar_type=REAL",
                    "--iana_id=8",
                    "--passcode=01234",
                    "--street=\"123 Fake St\"",
                    "--city Fakington",
                    "--state MA",
                    "--zip 00351",
                    "--cc US",
                    "clientz"));
    assertThat(thrown).hasMessageThat().contains("--icann_referral_email");
  }

  @Test
  void testFailure_passcodeTooShort() {
    assertThrows(
        IllegalArgumentException.class,
        () ->
            runCommandForced(
                "--name=blobio",
                "--password=some_password",
                "--registrar_type=REAL",
                "--iana_id=8",
                "--passcode=0123",
                "--icann_referral_email=foo@bar.test",
                "--street=\"123 Fake St\"",
                "--city Fakington",
                "--state MA",
                "--zip 00351",
                "--cc US",
                "clientz"));
  }

  @Test
  void testFailure_passcodeTooLong() {
    assertThrows(
        IllegalArgumentException.class,
        () ->
            runCommandForced(
                "--name=blobio",
                "--password=some_password",
                "--registrar_type=REAL",
                "--iana_id=8",
                "--passcode=0123",
                "--icann_referral_email=foo@bar.test",
                "--street=\"123 Fake St\"",
                "--city Fakington",
                "--state MA",
                "--zip 00351",
                "--cc US",
                "clientz"));
  }

  @Test
  void testFailure_invalidPasscode() {
    assertThrows(
        IllegalArgumentException.class,
        () ->
            runCommandForced(
                "--name=blobio",
                "--password=some_password",
                "--registrar_type=REAL",
                "--iana_id=8",
                "--passcode=code1",
                "--icann_referral_email=foo@bar.test",
                "--street=\"123 Fake St\"",
                "--city Fakington",
                "--state MA",
                "--zip 00351",
                "--cc US",
                "clientz"));
  }

  @Test
  void testFailure_twoClientsSpecified() {
    assertThrows(
        IllegalArgumentException.class,
        () ->
            runCommandForced(
                "--name=blobio",
                "--password=some_password",
                "--registrar_type=REAL",
                "--iana_id=8",
                "--passcode=01234",
                "--icann_referral_email=foo@bar.test",
                "--street=\"123 Fake St\"",
                "--city Fakington",
                "--state MA",
                "--zip 00351",
                "--cc US",
                "ClientY",
                "clientz"));
  }

  @Test
  void testFailure_unknownFlag() {
    assertThrows(
        ParameterException.class,
        () ->
            runCommandForced(
                "--name=blobio",
                "--password=some_password",
                "--registrar_type=REAL",
                "--iana_id=8",
                "--unrecognized_flag=foo",
                "--passcode=01234",
                "--icann_referral_email=foo@bar.test",
                "--street=\"123 Fake St\"",
                "--city Fakington",
                "--state MA",
                "--zip 00351",
                "--cc US",
                "clientz"));
  }

  @Test
  void testFailure_alreadyExists() {
    persistNewRegistrar("existing", "Existing Registrar", Registrar.Type.REAL, 1L);
    IllegalStateException thrown =
        assertThrows(
            IllegalStateException.class,
            () ->
                runCommandForced(
                    "--name=blobio",
                    "--password=some_password",
                    "--registrar_type=REAL",
                    "--iana_id=8",
                    "--passcode=01234",
                    "--icann_referral_email=foo@bar.test",
                    "--street=\"123 Fake St\"",
                    "--city Fakington",
                    "--state MA",
                    "--zip 00351",
                    "--cc US",
                    "existing"));
    assertThat(thrown).hasMessageThat().contains("Registrar existing already exists");
  }

  @Test
  void testFailure_registrarNameSimilarToExisting() {
    // Note that "tHeRe GiStRaR" normalizes identically to "The Registrar", which is created by
    // AppEngineExtension.
    IllegalArgumentException thrown =
        assertThrows(
            IllegalArgumentException.class,
            () ->
                runCommandForced(
                    "--name=tHeRe GiStRaR",
                    "--password=some_password",
                    "--registrar_type=REAL",
                    "--iana_id=8",
                    "--passcode=01234",
                    "--icann_referral_email=foo@bar.test",
                    "--street=\"123 Fake St\"",
                    "--city Fakington",
                    "--state MA",
                    "--zip 00351",
                    "--cc US",
                    "clientz"));
    assertThat(thrown)
        .hasMessageThat()
        .contains(
            "The registrar name tHeRe GiStRaR normalizes "
                + "identically to existing registrar name The Registrar");
  }

  @Test
  void testFailure_clientIdNormalizesToExisting() {
    IllegalArgumentException thrown =
        assertThrows(
            IllegalArgumentException.class,
            () ->
                runCommandForced(
                    "--name=blahhh",
                    "--password=some_password",
                    "--registrar_type=REAL",
                    "--iana_id=8",
                    "--passcode=01234",
                    "--icann_referral_email=foo@bar.test",
                    "--street=\"123 Fake St\"",
                    "--city Fakington",
                    "--state MA",
                    "--zip 00351",
                    "--cc US",
                    "theregistrar"));
    assertThat(thrown)
        .hasMessageThat()
        .contains(
            "The registrar client identifier theregistrar "
                + "normalizes identically to existing registrar TheRegistrar");
  }

  @Test
  void testFailure_clientIdIsInvalidFormat() {
    IllegalArgumentException thrown =
        assertThrows(
            IllegalArgumentException.class,
            () ->
                runCommandForced(
                    "--name=blahhh",
                    "--password=some_password",
                    "--registrar_type=REAL",
                    "--iana_id=8",
                    "--passcode=01234",
                    "--icann_referral_email=foo@bar.test",
                    "--street=\"123 Fake St\"",
                    "--city Fakington",
                    "--state MA",
                    "--zip 00351",
                    "--cc US",
                    ".L33T"));
    assertThat(thrown)
        .hasMessageThat()
        .contains(
            "Client identifier (.L33T) can only contain lowercase letters, numbers, and hyphens");
  }

  @Test
  void testFailure_phone() {
    assertThrows(
        ParameterException.class,
        () ->
            runCommandForced(
                "--name=blobio",
                "--password=some_password",
                "--registrar_type=REAL",
                "--iana_id=8",
                "--phone=3",
                "--passcode=01234",
                "--icann_referral_email=foo@bar.test",
                "--street=\"123 Fake St\"",
                "--city Fakington",
                "--state MA",
                "--zip 00351",
                "--cc US",
                "clientz"));
  }

  @Test
  void testFailure_fax() {
    assertThrows(
        ParameterException.class,
        () ->
            runCommandForced(
                "--name=blobio",
                "--password=some_password",
                "--registrar_type=REAL",
                "--iana_id=8",
                "--fax=3",
                "--passcode=01234",
                "--icann_referral_email=foo@bar.test",
                "--street=\"123 Fake St\"",
                "--city Fakington",
                "--state MA",
                "--zip 00351",
                "--cc US",
                "clientz"));
  }

  @Test
  void testFailure_badEmail() {
    IllegalArgumentException thrown =
        assertThrows(
            IllegalArgumentException.class,
            () ->
                runCommandForced(
                    "--name=blobio",
                    "--password=some_password",
                    "--registrar_type=REAL",
                    "--iana_id=8",
                    "--passcode=01234",
                    "--icann_referral_email=lolcat",
                    "--street=\"123 Fake St\"",
                    "--city Fakington",
                    "--state MA",
                    "--zip 00351",
                    "--cc US",
                    "clientz"));
    assertThat(thrown)
        .hasMessageThat()
        .isEqualTo("Provided email lolcat is not a valid email address");
  }
}<|MERGE_RESOLUTION|>--- conflicted
+++ resolved
@@ -543,33 +543,7 @@
     assertThat(registrar.get().getIanaIdentifier()).isEqualTo(12345);
   }
 
-<<<<<<< HEAD
-  @Test
-  void testSuccess_billingId() throws Exception {
-    runCommandForced(
-        "--name=blobio",
-        "--password=some_password",
-        "--registrar_type=REAL",
-        "--iana_id=8",
-        "--billing_id=12345",
-        "--passcode=01234",
-        "--icann_referral_email=foo@bar.test",
-        "--street=\"123 Fake St\"",
-        "--city Fakington",
-        "--state MA",
-        "--zip 00351",
-        "--cc US",
-        "clientz");
-
-    Optional<Registrar> registrar = Registrar.loadByRegistrarId("clientz");
-    assertThat(registrar).isPresent();
-    assertThat(registrar.get().getBillingIdentifier()).isEqualTo(12345);
-  }
-
-  @Test
-=======
-  @TestOfyAndSql
->>>>>>> eeca5166
+  @Test
   void testSuccess_poNumber() throws Exception {
     runCommandForced(
         "--name=blobio",
@@ -1512,53 +1486,7 @@
                 "clientz"));
   }
 
-<<<<<<< HEAD
-  @Test
-  void testFailure_negativeBillingId() {
-    assertThrows(
-        IllegalArgumentException.class,
-        () ->
-            runCommandForced(
-                "--name=blobio",
-                "--password=some_password",
-                "--registrar_type=REAL",
-                "--iana_id=8",
-                "--billing_id=-1",
-                "--passcode=01234",
-                "--icann_referral_email=foo@bar.test",
-                "--street=\"123 Fake St\"",
-                "--city Fakington",
-                "--state MA",
-                "--zip 00351",
-                "--cc US",
-                "clientz"));
-  }
-
-  @Test
-  void testFailure_nonIntegerBillingId() {
-    assertThrows(
-        ParameterException.class,
-        () ->
-            runCommandForced(
-                "--name=blobio",
-                "--password=some_password",
-                "--registrar_type=REAL",
-                "--iana_id=8",
-                "--billing_id=ABC12345",
-                "--passcode=01234",
-                "--icann_referral_email=foo@bar.test",
-                "--street=\"123 Fake St\"",
-                "--city Fakington",
-                "--state MA",
-                "--zip 00351",
-                "--cc US",
-                "clientz"));
-  }
-
-  @Test
-=======
-  @TestOfyAndSql
->>>>>>> eeca5166
+  @Test
   void testFailure_missingPhonePasscode() {
     assertThrows(
         IllegalArgumentException.class,
