--- conflicted
+++ resolved
@@ -15,22 +15,13 @@
 package google.registry.flows.host;
 
 import static google.registry.model.EppResourceUtils.isActive;
-<<<<<<< HEAD
-import static google.registry.model.EppResourceUtils.loadByUniqueId;
-import static google.registry.model.ofy.ObjectifyService.ofy;
-=======
 import static google.registry.model.EppResourceUtils.loadByForeignKey;
->>>>>>> 9dceb574
 import static google.registry.model.registry.Registries.findTldForName;
 
 import com.google.common.base.Joiner;
 import com.google.common.base.Optional;
 import com.google.common.collect.Iterables;
 import com.google.common.net.InternetDomainName;
-<<<<<<< HEAD
-import com.googlecode.objectify.Key;
-=======
->>>>>>> 9dceb574
 import google.registry.flows.EppException;
 import google.registry.flows.EppException.AuthorizationErrorException;
 import google.registry.flows.EppException.ObjectDoesNotExistException;
@@ -83,11 +74,7 @@
   }
 
   /** Return the {@link DomainResource} this host is subordinate to, or null for external hosts. */
-<<<<<<< HEAD
-  static Key<DomainResource> lookupSuperordinateDomain(
-=======
   static DomainResource lookupSuperordinateDomain(
->>>>>>> 9dceb574
       InternetDomainName hostName, DateTime now) throws EppException {
     Optional<InternetDomainName> tld = findTldForName(hostName);
     if (!tld.isPresent()) {
@@ -101,11 +88,7 @@
     if (superordinateDomain == null || !isActive(superordinateDomain, now)) {
       throw new SuperordinateDomainDoesNotExistException(domainName);
     }
-<<<<<<< HEAD
-    return Key.create(superordinateDomain);
-=======
     return superordinateDomain;
->>>>>>> 9dceb574
   }
 
   /** Superordinate domain for this hostname does not exist. */
@@ -117,18 +100,10 @@
 
   /** Ensure that the superordinate domain is sponsored by the provided clientId. */
   static void verifyDomainIsSameRegistrar(
-<<<<<<< HEAD
-      Key<DomainResource> superordinateDomain,
-      String clientId) throws EppException {
-    if (superordinateDomain != null
-        && !clientId.equals(
-            ofy().load().key(superordinateDomain).now().getCurrentSponsorClientId())) {
-=======
       DomainResource superordinateDomain,
       String clientId) throws EppException {
     if (superordinateDomain != null
         && !clientId.equals(superordinateDomain.getCurrentSponsorClientId())) {
->>>>>>> 9dceb574
       throw new HostDomainNotOwnedException();
     }
   }
