--- conflicted
+++ resolved
@@ -17,8 +17,6 @@
 import dagger.Component;
 import domains.donuts.keyring.DonutsKeyringModule;
 import google.registry.config.ConfigModule;
-import google.registry.dns.writer.VoidDnsWriterModule;
-import google.registry.dns.writer.clouddns.CloudDnsModule;
 import google.registry.dns.writer.dnsupdate.DnsUpdateWriterModule;
 import google.registry.keyring.api.KeyModule;
 import google.registry.request.Modules.DatastoreServiceModule;
@@ -33,33 +31,18 @@
  * Otherwise {@link RegistryCli} will not be able to populate those fields after its instantiation.
  */
 @Component(
-<<<<<<< HEAD
-    modules = {
-        ConfigModule.class,
-        DatastoreServiceModule.class,
-        Jackson2Module.class,
-        KeyModule.class,
-        RegistryToolModule.class,
-        SystemClockModule.class,
-        URLFetchServiceModule.class,
-        DonutsKeyringModule.class,
-    })
-=======
   modules = {
     ConfigModule.class,
     DatastoreServiceModule.class,
-    CloudDnsModule.class,
     DnsUpdateWriterModule.class,
+    DonutsKeyringModule.class,
     Jackson2Module.class,
     KeyModule.class,
     RegistryToolModule.class,
     SystemClockModule.class,
     URLFetchServiceModule.class,
-    VoidDnsWriterModule.class,
-    VoidKeyringModule.class,
   }
 )
->>>>>>> adf0ce31
 interface RegistryToolComponent {
   void inject(CreateAnchorTenantCommand command);
   void inject(CreateContactCommand command);
