// Copyright 2017 The Nomulus Authors. All Rights Reserved.
//
// Licensed under the Apache License, Version 2.0 (the "License");
// you may not use this file except in compliance with the License.
// You may obtain a copy of the License at
//
//     http://www.apache.org/licenses/LICENSE-2.0
//
// Unless required by applicable law or agreed to in writing, software
// distributed under the License is distributed on an "AS IS" BASIS,
// WITHOUT WARRANTIES OR CONDITIONS OF ANY KIND, either express or implied.
// See the License for the specific language governing permissions and
// limitations under the License.

package google.registry.server;

import static google.registry.server.Route.route;
import static google.registry.util.BuildPathUtils.getProjectRoot;
import static google.registry.util.BuildPathUtils.getResourcesDir;

import com.google.common.collect.ImmutableList;
import com.google.common.collect.ImmutableMap;
import com.google.common.net.HostAndPort;
import com.googlecode.objectify.ObjectifyFilter;
import google.registry.model.ofy.OfyFilter;
import google.registry.module.backend.BackendServlet;
import google.registry.module.frontend.FrontendServlet;
import java.net.URL;
import java.nio.file.Path;
import javax.servlet.Filter;

/** Lightweight HTTP server for testing the Nomulus Admin and Registrar consoles. */
public final class RegistryTestServer {

  private static final Path PROJECT_ROOT = getProjectRoot();
  private static final Path RESOURCES_DIR = getResourcesDir();

  public static final ImmutableMap<String, Path> RUNFILES =
      new ImmutableMap.Builder<String, Path>()
          .put("/index.html",
              PROJECT_ROOT.resolve("core/src/main/java/google/registry/ui/html/index.html"))
          .put("/error.html",
              PROJECT_ROOT.resolve("core/src/main/java/google/registry/ui/html/error.html"))
          .put("/assets/js/*", RESOURCES_DIR.resolve("google/registry/ui"))
          .put("/assets/css/*", RESOURCES_DIR.resolve("google/registry/ui/css"))
          .put("/assets/sources/*", PROJECT_ROOT)
          .put("/assets/*", PROJECT_ROOT.resolve("core/src/main/java/google/registry/ui/assets"))
          .build();

  private static final ImmutableList<Route> ROUTES =
      ImmutableList.of(
          // Frontend Services
          route("/whois/*", FrontendServlet.class),
          route("/rdap/*", FrontendServlet.class),
          route("/check", FrontendServlet.class),

          // Proxy Services
          route("/_dr/epp", FrontendServlet.class),
          route("/_dr/whois", FrontendServlet.class),

          // Registry Data Escrow (RDE)
          route("/_dr/cron/rdeCreate", BackendServlet.class),
          route("/_dr/task/rdeStaging", BackendServlet.class),
          route("/_dr/task/rdeUpload", BackendServlet.class),
          route("/_dr/task/rdeReport", BackendServlet.class),
          route("/_dr/task/brdaCopy", BackendServlet.class),

          // Trademark Clearinghouse (TMCH)
          route("/_dr/cron/tmchDnl", BackendServlet.class),
          route("/_dr/task/tmchSmdrl", BackendServlet.class),
          route("/_dr/task/tmchCrl", BackendServlet.class),

          // Notification of Registered Domain Names (NORDN)
          route("/_dr/task/nordnUpload", BackendServlet.class),
          route("/_dr/task/nordnVerify", BackendServlet.class),

          // Process DNS pull queue
          route("/_dr/cron/readDnsQueue", BackendServlet.class),

          // Registrar Console
          route("/registrar", FrontendServlet.class),
          route("/registrar-create", FrontendServlet.class),
          route("/registrar-ote-setup", FrontendServlet.class),
          route("/registrar-ote-status", FrontendServlet.class),
          route("/registrar-settings", FrontendServlet.class),
<<<<<<< HEAD
          route("/registry-lock-verify", FrontendServlet.class));
=======
          route("/registry-lock-get", FrontendServlet.class));
>>>>>>> 86e1fb85

  private static final ImmutableList<Class<? extends Filter>> FILTERS = ImmutableList.of(
      ObjectifyFilter.class,
      OfyFilter.class);

  private final TestServer server;

  /** @see TestServer#TestServer(HostAndPort, ImmutableMap, ImmutableList, ImmutableList) */
  public RegistryTestServer(HostAndPort address) {
    server = new TestServer(address, RUNFILES, ROUTES, FILTERS);
  }

  /** @see TestServer#start() */
  public void start() {
    server.start();
  }

  /** @see TestServer#process() */
  public void process() throws InterruptedException {
    server.process();
  }

  /** @see TestServer#stop() */
  public void stop() {
    server.stop();
  }

  /** @see TestServer#getUrl(java.lang.String) */
  public URL getUrl(String path) {
    return server.getUrl(path);
  }
}<|MERGE_RESOLUTION|>--- conflicted
+++ resolved
@@ -83,11 +83,8 @@
           route("/registrar-ote-setup", FrontendServlet.class),
           route("/registrar-ote-status", FrontendServlet.class),
           route("/registrar-settings", FrontendServlet.class),
-<<<<<<< HEAD
+          route("/registry-lock-get", FrontendServlet.class),
           route("/registry-lock-verify", FrontendServlet.class));
-=======
-          route("/registry-lock-get", FrontendServlet.class));
->>>>>>> 86e1fb85
 
   private static final ImmutableList<Class<? extends Filter>> FILTERS = ImmutableList.of(
       ObjectifyFilter.class,
