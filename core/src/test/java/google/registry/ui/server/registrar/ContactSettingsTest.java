--- conflicted
+++ resolved
@@ -184,7 +184,6 @@
 
   @Test
   public void testSuccess_setRegistryLockPassword() {
-<<<<<<< HEAD
     addPasswordToContactTwo();
     String emailAddress = AppEngineRule.makeRegistrarContact2().getEmailAddress();
     RegistrarContact newContactWithPassword =
@@ -192,18 +191,12 @@
             .filter(rc -> rc.getEmailAddress().equals(emailAddress))
             .findFirst()
             .get();
-    assertThat(newContactWithPassword.verifyRegistryLockPassword("hello")).isTrue();
-=======
-    addPasswordToTechContact();
-    techContact = Iterables.getOnlyElement(loadRegistrar(CLIENT_ID).getContactsOfType(Type.TECH));
-    assertThat(techContact.verifyRegistryLockPassword("hellothere")).isTrue();
->>>>>>> 5b452bf0
+    assertThat(newContactWithPassword.verifyRegistryLockPassword("hellothere")).isTrue();
     assertMetric(CLIENT_ID, "update", "[OWNER]", "SUCCESS");
   }
 
   @Test
   public void testSuccess_setRegistryLockPassword_notOverriddenLater() {
-<<<<<<< HEAD
     addPasswordToContactTwo();
     String emailAddress = AppEngineRule.makeRegistrarContact2().getEmailAddress();
     RegistrarContact newContactWithPassword =
@@ -211,12 +204,7 @@
             .filter(rc -> rc.getEmailAddress().equals(emailAddress))
             .findFirst()
             .get();
-    assertThat(newContactWithPassword.verifyRegistryLockPassword("hello")).isTrue();
-=======
-    addPasswordToTechContact();
-    techContact = Iterables.getOnlyElement(loadRegistrar(CLIENT_ID).getContactsOfType(Type.TECH));
-    assertThat(techContact.verifyRegistryLockPassword("hellothere")).isTrue();
->>>>>>> 5b452bf0
+    assertThat(newContactWithPassword.verifyRegistryLockPassword("hellothere")).isTrue();
 
     Map<String, Object> newContactMap = newContactWithPassword.toJsonMap();
     newContactMap.put("name", "Some Other Name");
@@ -230,13 +218,12 @@
     Map<String, Object> response =
         action.handleJsonRequest(ImmutableMap.of("op", "update", "id", CLIENT_ID, "args", reqJson));
     assertThat(response).containsAtLeastEntriesIn(ImmutableMap.of("status", "SUCCESS"));
-<<<<<<< HEAD
     newContactWithPassword =
         loadRegistrar(CLIENT_ID).getContacts().stream()
             .filter(rc -> rc.getEmailAddress().equals(emailAddress))
             .findFirst()
             .get();
-    assertThat(newContactWithPassword.verifyRegistryLockPassword("hello")).isTrue();
+    assertThat(newContactWithPassword.verifyRegistryLockPassword("hellothere")).isTrue();
   }
 
   private void addPasswordToContactTwo() {
@@ -248,18 +235,7 @@
                 .setAllowedToSetRegistryLockPassword(true)
                 .build());
     Map<String, Object> contactMap = contact.toJsonMap();
-    contactMap.put("registryLockPassword", "hello");
-=======
-    techContact = Iterables.getOnlyElement(loadRegistrar(CLIENT_ID).getContactsOfType(Type.TECH));
-    assertThat(techContact.verifyRegistryLockPassword("hellothere")).isTrue();
-  }
-
-  private void addPasswordToTechContact() {
-    techContact =
-        persistResource(techContact.asBuilder().setAllowedToSetRegistryLockPassword(true).build());
-    Map<String, Object> contactMap = techContact.toJsonMap();
     contactMap.put("registryLockPassword", "hellothere");
->>>>>>> 5b452bf0
     Map<String, Object> reqJson = loadRegistrar(CLIENT_ID).toJsonMap();
     reqJson.put(
         "contacts",
@@ -304,15 +280,9 @@
   public void testPost_failure_setRegistryLockPassword_notAllowed() {
     // "allowedToSetRegistryLockPassword" must be set through the back end first
     // before we can set a password through the UI
-<<<<<<< HEAD
     Map<String, Object> contactMap = AppEngineRule.makeRegistrarContact2().toJsonMap();
     contactMap.put("allowedToSetRegistryLockPassword", true);
-    contactMap.put("registryLockPassword", "hi");
-=======
-    Map<String, Object> contactMap =
-        techContact.asBuilder().setAllowedToSetRegistryLockPassword(true).build().toJsonMap();
     contactMap.put("registryLockPassword", "hellothere");
->>>>>>> 5b452bf0
     Map<String, Object> reqJson = loadRegistrar(CLIENT_ID).toJsonMap();
     reqJson.put(
         "contacts",
@@ -358,7 +328,6 @@
   }
 
   @Test
-<<<<<<< HEAD
   public void testPost_failure_removingRegistryLockContact() {
     ImmutableMap<String, String> contact =
         ImmutableMap.of(
@@ -371,7 +340,18 @@
     regMap.put("contacts", ImmutableList.of(contact));
     Map<String, Object> response =
         action.handleJsonRequest(ImmutableMap.of("op", "update", "id", CLIENT_ID, "args", regMap));
-=======
+    assertThat(response)
+        .containsExactly(
+            "status",
+            "ERROR",
+            "results",
+            ImmutableList.of(),
+            "message",
+            "Cannot delete the contact Marla.Singer@crr.com that has registry lock enabled");
+    assertMetric(CLIENT_ID, "update", "[OWNER]", "ERROR: FormException");
+  }
+
+  @Test
   public void testPost_failure_setRegistryLock_passwordTooShort() {
     techContact =
         persistResource(techContact.asBuilder().setAllowedToSetRegistryLockPassword(true).build());
@@ -384,19 +364,14 @@
 
     Map<String, Object> response =
         action.handleJsonRequest(ImmutableMap.of("op", "update", "id", CLIENT_ID, "args", reqJson));
->>>>>>> 5b452bf0
-    assertThat(response)
-        .containsExactly(
-            "status",
-            "ERROR",
-            "results",
-            ImmutableList.of(),
-            "message",
-<<<<<<< HEAD
-            "Cannot delete the contact Marla.Singer@crr.com that has registry lock enabled");
-=======
+    assertThat(response)
+        .containsExactly(
+            "status",
+            "ERROR",
+            "results",
+            ImmutableList.of(),
+            "message",
             "Registry lock password must be at least 8 characters long");
->>>>>>> 5b452bf0
     assertMetric(CLIENT_ID, "update", "[OWNER]", "ERROR: FormException");
   }
 }