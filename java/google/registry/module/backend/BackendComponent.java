// Copyright 2016 The Domain Registry Authors. All Rights Reserved.
//
// Licensed under the Apache License, Version 2.0 (the "License");
// you may not use this file except in compliance with the License.
// You may obtain a copy of the License at
//
//     http://www.apache.org/licenses/LICENSE-2.0
//
// Unless required by applicable law or agreed to in writing, software
// distributed under the License is distributed on an "AS IS" BASIS,
// WITHOUT WARRANTIES OR CONDITIONS OF ANY KIND, either express or implied.
// See the License for the specific language governing permissions and
// limitations under the License.

package google.registry.module.backend;

import dagger.Component;
import domains.donuts.keyring.DonutsKeyringModule;
import google.registry.bigquery.BigqueryModule;
import google.registry.config.ConfigModule;
import google.registry.dns.writer.dnsupdate.DnsUpdateConfigModule;
import google.registry.dns.writer.dnsupdate.DnsUpdateWriterModule;
import google.registry.export.DriveModule;
import google.registry.export.sheet.SpreadsheetServiceModule;
import google.registry.gcs.GcsServiceModule;
import google.registry.groups.DirectoryModule;
import google.registry.groups.GroupsModule;
import google.registry.groups.GroupssettingsModule;
import google.registry.keyring.api.KeyModule;
<<<<<<< HEAD
=======
import google.registry.keyring.api.DummyKeyringModule;
>>>>>>> 5f47d835
import google.registry.monitoring.metrics.MetricReporter;
import google.registry.monitoring.whitebox.StackdriverModule;
import google.registry.rde.JSchModule;
import google.registry.request.Modules.AppIdentityCredentialModule;
import google.registry.request.Modules.DatastoreServiceModule;
import google.registry.request.Modules.GoogleCredentialModule;
import google.registry.request.Modules.Jackson2Module;
import google.registry.request.Modules.ModulesServiceModule;
import google.registry.request.Modules.URLFetchServiceModule;
import google.registry.request.Modules.UrlFetchTransportModule;
import google.registry.request.Modules.UseAppIdentityCredentialForGoogleApisModule;
import google.registry.request.RequestModule;
import google.registry.util.SystemClock.SystemClockModule;
import google.registry.util.SystemSleeper.SystemSleeperModule;
import javax.inject.Singleton;

/** Dagger component with instance lifetime for "backend" App Engine module. */
@Singleton
@Component(
    modules = {
        AppIdentityCredentialModule.class,
        BigqueryModule.class,
        ConfigModule.class,
        DatastoreServiceModule.class,
        DirectoryModule.class,
        DnsUpdateConfigModule.class,
        DnsUpdateWriterModule.class,
        DonutsKeyringModule.class,
        DriveModule.class,
        GcsServiceModule.class,
        GoogleCredentialModule.class,
        GroupsModule.class,
        GroupssettingsModule.class,
        JSchModule.class,
        Jackson2Module.class,
        KeyModule.class,
        ModulesServiceModule.class,
        SpreadsheetServiceModule.class,
        StackdriverModule.class,
        SystemClockModule.class,
        SystemSleeperModule.class,
        URLFetchServiceModule.class,
        UrlFetchTransportModule.class,
        UseAppIdentityCredentialForGoogleApisModule.class,
<<<<<<< HEAD
=======
        VoidDnsWriterModule.class,
        DummyKeyringModule.class,
>>>>>>> 5f47d835
    })
interface BackendComponent {
  BackendRequestComponent startRequest(RequestModule requestModule);
  MetricReporter metricReporter();
}<|MERGE_RESOLUTION|>--- conflicted
+++ resolved
@@ -15,11 +15,11 @@
 package google.registry.module.backend;
 
 import dagger.Component;
-import domains.donuts.keyring.DonutsKeyringModule;
 import google.registry.bigquery.BigqueryModule;
 import google.registry.config.ConfigModule;
 import google.registry.dns.writer.dnsupdate.DnsUpdateConfigModule;
 import google.registry.dns.writer.dnsupdate.DnsUpdateWriterModule;
+import google.registry.dns.writer.VoidDnsWriterModule;
 import google.registry.export.DriveModule;
 import google.registry.export.sheet.SpreadsheetServiceModule;
 import google.registry.gcs.GcsServiceModule;
@@ -27,10 +27,7 @@
 import google.registry.groups.GroupsModule;
 import google.registry.groups.GroupssettingsModule;
 import google.registry.keyring.api.KeyModule;
-<<<<<<< HEAD
-=======
 import google.registry.keyring.api.DummyKeyringModule;
->>>>>>> 5f47d835
 import google.registry.monitoring.metrics.MetricReporter;
 import google.registry.monitoring.whitebox.StackdriverModule;
 import google.registry.rde.JSchModule;
@@ -58,7 +55,6 @@
         DirectoryModule.class,
         DnsUpdateConfigModule.class,
         DnsUpdateWriterModule.class,
-        DonutsKeyringModule.class,
         DriveModule.class,
         GcsServiceModule.class,
         GoogleCredentialModule.class,
@@ -75,11 +71,8 @@
         URLFetchServiceModule.class,
         UrlFetchTransportModule.class,
         UseAppIdentityCredentialForGoogleApisModule.class,
-<<<<<<< HEAD
-=======
         VoidDnsWriterModule.class,
         DummyKeyringModule.class,
->>>>>>> 5f47d835
     })
 interface BackendComponent {
   BackendRequestComponent startRequest(RequestModule requestModule);
