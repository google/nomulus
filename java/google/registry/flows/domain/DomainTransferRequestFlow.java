// Copyright 2016 The Domain Registry Authors. All Rights Reserved.
//
// Licensed under the Apache License, Version 2.0 (the "License");
// you may not use this file except in compliance with the License.
// You may obtain a copy of the License at
//
//     http://www.apache.org/licenses/LICENSE-2.0
//
// Unless required by applicable law or agreed to in writing, software
// distributed under the License is distributed on an "AS IS" BASIS,
// WITHOUT WARRANTIES OR CONDITIONS OF ANY KIND, either express or implied.
// See the License for the specific language governing permissions and
// limitations under the License.

package google.registry.flows.domain;

import static com.google.common.collect.Iterables.filter;
import static com.google.common.collect.Iterables.getOnlyElement;
import static google.registry.flows.ResourceFlowUtils.loadAndVerifyExistence;
import static google.registry.flows.ResourceFlowUtils.verifyNoDisallowedStatuses;
import static google.registry.flows.ResourceFlowUtils.verifyRequiredAuthInfoForResourceTransfer;
import static google.registry.flows.domain.DomainFlowUtils.checkAllowedAccessToTld;
import static google.registry.flows.domain.DomainFlowUtils.createGainingTransferPollMessage;
import static google.registry.flows.domain.DomainFlowUtils.createLosingTransferPollMessage;
import static google.registry.flows.domain.DomainFlowUtils.createTransferResponse;
import static google.registry.flows.domain.DomainFlowUtils.updateAutorenewRecurrenceEndTime;
import static google.registry.flows.domain.DomainFlowUtils.validateFeeChallenge;
import static google.registry.flows.domain.DomainFlowUtils.verifyPremiumNameIsNotBlocked;
import static google.registry.flows.domain.DomainFlowUtils.verifyUnitIsYears;
import static google.registry.model.domain.DomainResource.extendRegistrationWithCap;
import static google.registry.model.domain.fee.Fee.FEE_TRANSFER_COMMAND_EXTENSIONS_IN_PREFERENCE_ORDER;
import static google.registry.model.eppoutput.Result.Code.SUCCESS_WITH_ACTION_PENDING;
import static google.registry.model.ofy.ObjectifyService.ofy;
import static google.registry.pricing.PricingEngineProxy.getDomainRenewCost;
import static google.registry.util.DateTimeUtils.END_OF_TIME;

import com.google.common.base.Optional;
import com.google.common.collect.ImmutableList;
import com.google.common.collect.ImmutableSet;
import com.googlecode.objectify.Key;
import google.registry.flows.EppException;
import google.registry.flows.FlowModule.ClientId;
import google.registry.flows.FlowModule.TargetId;
import google.registry.flows.LoggedInFlow;
import google.registry.flows.TransactionalFlow;
import google.registry.flows.exceptions.AlreadyPendingTransferException;
import google.registry.flows.exceptions.ObjectAlreadySponsoredException;
import google.registry.model.billing.BillingEvent;
import google.registry.model.billing.BillingEvent.Flag;
import google.registry.model.billing.BillingEvent.Reason;
import google.registry.model.domain.DomainCommand.Transfer;
import google.registry.model.domain.DomainResource;
import google.registry.model.domain.Period;
import google.registry.model.domain.fee.BaseFee.FeeType;
import google.registry.model.domain.fee.Fee;
import google.registry.model.domain.fee.FeeTransformCommandExtension;
import google.registry.model.domain.fee.FeeTransformResponseExtension;
import google.registry.model.domain.flags.FlagsTransferCommandExtension;
import google.registry.model.domain.metadata.MetadataExtension;
import google.registry.model.eppcommon.AuthInfo;
import google.registry.model.eppcommon.StatusValue;
import google.registry.model.eppinput.ResourceCommand;
import google.registry.model.eppoutput.EppOutput;
import google.registry.model.poll.PollMessage;
import google.registry.model.registry.Registry;
import google.registry.model.reporting.HistoryEntry;
import google.registry.model.transfer.TransferData;
import google.registry.model.transfer.TransferData.Builder;
import google.registry.model.transfer.TransferData.TransferServerApproveEntity;
import google.registry.model.transfer.TransferResponse.DomainTransferResponse;
import google.registry.model.transfer.TransferStatus;
import javax.inject.Inject;
import org.joda.money.Money;
import org.joda.time.DateTime;
import org.joda.time.Duration;

/**
 * An EPP flow that requests a transfer on a domain.
 *
 * <p>The "gaining" registrar requests a transfer from the "losing" (aka current) registrar. The
 * losing registrar has a "transfer" time period to respond (by default five days) after which the
 * transfer is automatically approved. Within that window, the transfer might be approved explicitly
 * by the losing registrar or rejected, and the gaining registrar can also cancel the transfer
 * request.
 *
 * <p>When a transfer is requested, poll messages and billing events are saved to Datastore with
 * timestamps such that they only become active when the server-approval period passes. Keys to
 * these speculative objects are saved in the domain's transfer data, and on explicit approval,
 * rejection or cancellation of the request, they will be deleted (and in the approval case,
 * replaced with new ones with the correct approval time).
 *
 * @error {@link google.registry.flows.ResourceFlowUtils.BadAuthInfoForResourceException}
 * @error {@link google.registry.flows.ResourceFlowUtils.ResourceDoesNotExistException}
 * @error {@link google.registry.flows.exceptions.AlreadyPendingTransferException}
 * @error {@link google.registry.flows.exceptions.MissingTransferRequestAuthInfoException}
 * @error {@link google.registry.flows.exceptions.ObjectAlreadySponsoredException}
 * @error {@link google.registry.flows.exceptions.ResourceStatusProhibitsOperationException}
 * @error {@link DomainFlowUtils.BadPeriodUnitException}
 * @error {@link DomainFlowUtils.CurrencyUnitMismatchException}
 * @error {@link DomainFlowUtils.CurrencyValueScaleException}
 * @error {@link DomainFlowUtils.FeesMismatchException}
 * @error {@link DomainFlowUtils.FeesRequiredForPremiumNameException}
 * @error {@link DomainFlowUtils.NotAuthorizedForTldException}
 * @error {@link DomainFlowUtils.PremiumNameBlockedException}
 * @error {@link DomainFlowUtils.UnsupportedFeeAttributeException}
 */
public final class DomainTransferRequestFlow extends LoggedInFlow implements TransactionalFlow {

  private static final ImmutableSet<StatusValue> DISALLOWED_STATUSES = ImmutableSet.of(
      StatusValue.CLIENT_TRANSFER_PROHIBITED,
      StatusValue.PENDING_DELETE,
      StatusValue.SERVER_TRANSFER_PROHIBITED);

  @Inject ResourceCommand resourceCommand;
  @Inject Optional<AuthInfo> authInfo;
  @Inject @ClientId String gainingClientId;
  @Inject @TargetId String targetId;
  @Inject HistoryEntry.Builder historyBuilder;
  @Inject DomainTransferRequestFlow() {}

  @Override
  protected final void initLoggedInFlow() throws EppException {
    registerExtensions(MetadataExtension.class, FlagsTransferCommandExtension.class);
    registerExtensions(FEE_TRANSFER_COMMAND_EXTENSIONS_IN_PREFERENCE_ORDER);
  }

  @Override
  public final EppOutput run() throws EppException {
    Period period = ((Transfer) resourceCommand).getPeriod();
    int years = period.getValue();
    DomainResource existingDomain = loadAndVerifyExistence(DomainResource.class, targetId, now);
    verifyTransferAllowed(existingDomain, period);
    String tld = existingDomain.getTld();
    Registry registry = Registry.get(tld);
    // The cost of the renewal implied by a transfer.
    Money renewCost = getDomainRenewCost(targetId, now, years);
    // An optional extension from the client specifying what they think the transfer should cost.
    FeeTransformCommandExtension feeTransfer = eppInput.getFirstExtensionOfClasses(
        FEE_TRANSFER_COMMAND_EXTENSIONS_IN_PREFERENCE_ORDER);
    validateFeeChallenge(targetId, tld, now, feeTransfer, renewCost);
    HistoryEntry historyEntry = buildHistory(period, existingDomain);
    DateTime automaticTransferTime = now.plus(registry.getAutomaticTransferLength());
    // The new expiration time if there is a server approval.
    DateTime serverApproveNewExpirationTime = extendRegistrationWithCap(
        automaticTransferTime, existingDomain.getRegistrationExpirationTime(), years);
    // Create speculative entities in anticipation of an automatic server approval.
    ImmutableSet<TransferServerApproveEntity> serverApproveEntities =
        createTransferServerApproveEntities(
            automaticTransferTime,
            serverApproveNewExpirationTime,
            historyEntry,
            existingDomain,
            renewCost,
            years);
    // Create the transfer data that represents the pending transfer.
    TransferData pendingTransferData = createPendingTransferData(
        createTransferDataBuilder(existingDomain, automaticTransferTime, years),
        serverApproveEntities);
    // Create a poll message to notify the losing registrar that a transfer was requested.
    PollMessage requestPollMessage = createLosingTransferPollMessage(
        targetId, pendingTransferData, serverApproveNewExpirationTime, historyEntry)
            .asBuilder().setEventTime(now).build();
    // End the old autorenew event and poll message at the implicit transfer time. This may delete
    // the poll message if it has no events left. Note that if the automatic transfer succeeds, then
    // cloneProjectedAtTime() will replace these old autorenew entities with the server approve ones
    // that we've created in this flow and stored in pendingTransferData.
    updateAutorenewRecurrenceEndTime(existingDomain, automaticTransferTime);
    handleExtraFlowLogic(years, existingDomain, historyEntry);
    DomainResource newDomain = existingDomain.asBuilder()
        .setTransferData(pendingTransferData)
        .addStatusValue(StatusValue.PENDING_TRANSFER)
        .build();
    ofy().save()
        .entities(new ImmutableSet.Builder<>()
            .add(newDomain, historyEntry, requestPollMessage)
            .addAll(serverApproveEntities)
            .build())
        .now();
    return createOutput(
        SUCCESS_WITH_ACTION_PENDING,
        createResponse(period, existingDomain, newDomain),
        createResponseExtensions(renewCost, feeTransfer));
  }

  private void verifyTransferAllowed(DomainResource existingDomain, Period period)
      throws EppException {
    verifyNoDisallowedStatuses(existingDomain, DISALLOWED_STATUSES);
    verifyRequiredAuthInfoForResourceTransfer(authInfo, existingDomain);
    // Verify that the resource does not already have a pending transfer.
    if (TransferStatus.PENDING.equals(existingDomain.getTransferData().getTransferStatus())) {
      throw new AlreadyPendingTransferException(targetId);
    }
    // Verify that this client doesn't already sponsor this resource.
    if (gainingClientId.equals(existingDomain.getCurrentSponsorClientId())) {
      throw new ObjectAlreadySponsoredException();
    }
    checkAllowedAccessToTld(getAllowedTlds(), existingDomain.getTld());
    verifyUnitIsYears(period);
    if (!isSuperuser) {
      verifyPremiumNameIsNotBlocked(targetId, now, gainingClientId);
    }
  }

  private HistoryEntry buildHistory(Period period, DomainResource existingResource) {
    return historyBuilder
        .setType(HistoryEntry.Type.DOMAIN_TRANSFER_REQUEST)
        .setPeriod(period)
        .setModificationTime(now)
        .setParent(Key.create(existingResource))
        .build();
  }

  /**
   * Returns a set of entities created speculatively in anticipation of a server approval.
   *
   * <p>This set consists of:
   * <ul>
   *    <li>The one-time billing event charging the gaining registrar for the transfer
   *    <li>A cancellation of an autorenew charge for the losing registrar, if the autorenew grace
   *        period will apply at transfer time
   *    <li>A new post-transfer autorenew billing event for the domain (and gaining registrar)
   *    <li>A new post-transfer autorenew poll message for the domain (and gaining registrar)
   *    <li>A poll message for the gaining registrar
   *    <li>A poll message for the losing registrar
   * </ul>
   */
  private ImmutableSet<TransferServerApproveEntity> createTransferServerApproveEntities(
      DateTime automaticTransferTime,
      DateTime serverApproveNewExpirationTime,
      HistoryEntry historyEntry,
      DomainResource existingDomain,
      Money renewCost,
      int years) {
    // Create a TransferData for the server-approve case to use for the speculative poll messages.
    TransferData serverApproveTransferData =
        createTransferDataBuilder(existingDomain, automaticTransferTime, years)
            .setTransferStatus(TransferStatus.SERVER_APPROVED)
            .build();
    Registry registry = Registry.get(existingDomain.getTld());
    return new ImmutableSet.Builder<TransferServerApproveEntity>()
        .add(createTransferBillingEvent(
            automaticTransferTime, historyEntry, registry, renewCost, years))
        .addAll(createOptionalAutorenewCancellation(
            automaticTransferTime, historyEntry, existingDomain)
                .asSet())
        .add(createGainingClientAutorenewEvent(
            serverApproveNewExpirationTime, historyEntry))
        .add(createGainingClientAutorenewPollMessage(
            serverApproveNewExpirationTime, historyEntry))
        .add(createGainingTransferPollMessage(
            targetId, serverApproveTransferData, serverApproveNewExpirationTime, historyEntry))
        .add(createLosingTransferPollMessage(
            targetId, serverApproveTransferData, serverApproveNewExpirationTime, historyEntry))
        .build();
  }

  private BillingEvent.OneTime createTransferBillingEvent(
      DateTime automaticTransferTime,
      HistoryEntry historyEntry,
      Registry registry,
      Money renewCost,
      int years) {
    return new BillingEvent.OneTime.Builder()
        .setReason(Reason.TRANSFER)
        .setTargetId(targetId)
        .setClientId(gainingClientId)
        .setCost(renewCost)
        .setPeriodYears(years)
        .setEventTime(automaticTransferTime)
        .setBillingTime(automaticTransferTime.plus(registry.getTransferGracePeriodLength()))
        .setParent(historyEntry)
        .build();
  }

  /**
   * Creates an optional autorenew cancellation if one would apply to the server-approved transfer.
   *
   * <p>If there will be an autorenew between now and the automatic transfer time, and if the
   * autorenew grace period length is long enough that the domain will still be within it at the
   * automatic transfer time, then the transfer will subsume the autorenew and we need to write out
   * a cancellation for it.
   */
  // TODO(b/19430703): the above logic is incomplete; it doesn't handle a grace period that started
  //   before the transfer was requested and continues through the automatic transfer time.
  private Optional<BillingEvent.Cancellation> createOptionalAutorenewCancellation(
      DateTime automaticTransferTime,
      HistoryEntry historyEntry,
      DomainResource existingDomain) {
    Registry registry = Registry.get(existingDomain.getTld());
    DateTime oldExpirationTime = existingDomain.getRegistrationExpirationTime();
    Duration autoRenewGracePeriodLength = registry.getAutoRenewGracePeriodLength();
    if (automaticTransferTime.isAfter(oldExpirationTime)
        && automaticTransferTime.isBefore(oldExpirationTime.plus(autoRenewGracePeriodLength))) {
      return Optional.of(new BillingEvent.Cancellation.Builder()
          .setReason(Reason.RENEW)
          .setFlags(ImmutableSet.of(Flag.AUTO_RENEW))
          .setTargetId(targetId)
          .setClientId(existingDomain.getCurrentSponsorClientId())
          .setEventTime(automaticTransferTime)
          .setBillingTime(existingDomain.getRegistrationExpirationTime()
              .plus(registry.getAutoRenewGracePeriodLength()))
          .setRecurringEventKey(existingDomain.getAutorenewBillingEvent())
          .setParent(historyEntry)
          .build());
    }
    return Optional.absent();
  }

  private BillingEvent.Recurring createGainingClientAutorenewEvent(
      DateTime serverApproveNewExpirationTime, HistoryEntry historyEntry) {
    return new BillingEvent.Recurring.Builder()
        .setReason(Reason.RENEW)
        .setFlags(ImmutableSet.of(Flag.AUTO_RENEW))
        .setTargetId(targetId)
        .setClientId(gainingClientId)
        .setEventTime(serverApproveNewExpirationTime)
        .setRecurrenceEndTime(END_OF_TIME)
        .setParent(historyEntry)
        .build();
  }

  private PollMessage.Autorenew createGainingClientAutorenewPollMessage(
      DateTime serverApproveNewExpirationTime, HistoryEntry historyEntry) {
    return new PollMessage.Autorenew.Builder()
        .setTargetId(targetId)
        .setClientId(gainingClientId)
        .setEventTime(serverApproveNewExpirationTime)
        .setAutorenewEndTime(END_OF_TIME)
        .setMsg("Domain was auto-renewed.")
        .setParent(historyEntry)
        .build();
  }

  private Builder createTransferDataBuilder(
      DomainResource existingDomain,
      DateTime automaticTransferTime,
      int years) {
    return new TransferData.Builder()
        .setTransferRequestTrid(trid)
        .setTransferRequestTime(now)
        .setGainingClientId(gainingClientId)
        .setLosingClientId(existingDomain.getCurrentSponsorClientId())
        .setPendingTransferExpirationTime(automaticTransferTime)
        .setExtendedRegistrationYears(years);
  }

<<<<<<< HEAD
  @Override
  protected ImmutableList<? extends ResponseExtension> getTransferResponseExtensions() {
    if (feeTransfer != null) {
      return ImmutableList.of(
          feeTransfer
              .createResponseBuilder()
              .setCurrency(renewCost.getCurrencyUnit())
              .setFees(ImmutableList.of(Fee.create(renewCost.getAmount(), FeeType.RENEW)))
              .build());
    } else {
      return null;
=======
  private TransferData createPendingTransferData(
      TransferData.Builder transferDataBuilder,
      ImmutableSet<TransferServerApproveEntity> serverApproveEntities) {
    ImmutableSet.Builder<Key<? extends TransferServerApproveEntity>> serverApproveEntityKeys =
        new ImmutableSet.Builder<>();
    for (TransferServerApproveEntity entity : serverApproveEntities) {
      serverApproveEntityKeys.add(Key.create(entity));
>>>>>>> 9dceb574
    }
    return transferDataBuilder
        .setTransferStatus(TransferStatus.PENDING)
        .setServerApproveBillingEvent(Key.create(
            getOnlyElement(filter(serverApproveEntities, BillingEvent.OneTime.class))))
        .setServerApproveAutorenewEvent(Key.create(
            getOnlyElement(filter(serverApproveEntities, BillingEvent.Recurring.class))))
        .setServerApproveAutorenewPollMessage(Key.create(
            getOnlyElement(filter(serverApproveEntities, PollMessage.Autorenew.class))))
        .setServerApproveEntities(serverApproveEntityKeys.build())
        .build();
  }

<<<<<<< HEAD
  @Override
  protected void setTransferDataProperties(TransferData.Builder builder) {
    builder
        .setServerApproveBillingEvent(Key.create(transferBillingEvent))
        .setServerApproveAutorenewEvent(Key.create(gainingClientAutorenewEvent))
        .setServerApproveAutorenewPollMessage(Key.create(gainingClientAutorenewPollMessage))
        .setExtendedRegistrationYears(command.getPeriod().getValue());
  }

  /**
   * When a transfer is requested, schedule a billing event and poll message for the automatic
   * approval case.
   *
   * <p>Note that the action time is AUTOMATIC_TRANSFER_DAYS in the future, matching the server
   * policy on automated approval of transfers. There is no equivalent grace period added; if the
   * transfer is implicitly approved, the resource will project a grace period on itself.
   */
  @Override
  protected Set<Key<? extends TransferServerApproveEntity>> getTransferServerApproveEntities() {
    ofy().save().<Object>entities(
        transferBillingEvent, gainingClientAutorenewEvent, gainingClientAutorenewPollMessage);
    // If there will be an autorenew between now and the automatic transfer time, and if the
    // autorenew grace period length is long enough that the domain will still be within it at the
    // automatic transfer time, then the transfer will subsume the autorenew so we need to write out
    // a cancellation for it.
    Set<Key<? extends TransferServerApproveEntity>> serverApproveEntities = new HashSet<>();
    DateTime expirationTime = existingResource.getRegistrationExpirationTime();
    Registry registry = Registry.get(existingResource.getTld());
    if (automaticTransferTime.isAfter(expirationTime) && automaticTransferTime.isBefore(
        expirationTime.plus(registry.getAutoRenewGracePeriodLength()))) {
      BillingEvent.Cancellation autorenewCancellation = new BillingEvent.Cancellation.Builder()
          .setReason(Reason.RENEW)
          .setFlags(ImmutableSet.of(Flag.AUTO_RENEW))
          .setTargetId(targetId)
          .setClientId(existingResource.getCurrentSponsorClientId())
          .setEventTime(automaticTransferTime)
          .setBillingTime(expirationTime.plus(registry.getAutoRenewGracePeriodLength()))
          .setRecurringEventKey(existingResource.getAutorenewBillingEvent())
          .setParent(historyEntry)
          .build();
      ofy().save().entity(autorenewCancellation);
      serverApproveEntities.add(Key.create(autorenewCancellation));
=======
  private void handleExtraFlowLogic(
      int years, DomainResource existingDomain, HistoryEntry historyEntry) throws EppException {
    Optional<RegistryExtraFlowLogic> extraFlowLogic =
        RegistryExtraFlowLogicProxy.newInstanceForDomain(existingDomain);
    if (extraFlowLogic.isPresent()) {
      extraFlowLogic.get().performAdditionalDomainTransferLogic(
          existingDomain, gainingClientId, now, years, eppInput, historyEntry);
      extraFlowLogic.get().commitAdditionalLogicChanges();
>>>>>>> 9dceb574
    }
  }

  private DomainTransferResponse createResponse(
      Period period, DomainResource existingDomain, DomainResource newDomain) {
    // If the registration were approved this instant, this is what the new expiration would be,
    // because we cap at 10 years from the moment of approval. This is different than the server
    // approval new expiration time, which is capped at 10 years from the server approve time.
    DateTime approveNowExtendedRegistrationTime = extendRegistrationWithCap(
        now,
        existingDomain.getRegistrationExpirationTime(),
        period.getValue());
    return createTransferResponse(
        targetId, newDomain.getTransferData(), approveNowExtendedRegistrationTime);
  }

  private ImmutableList<FeeTransformResponseExtension> createResponseExtensions(Money renewCost,
      FeeTransformCommandExtension feeTransfer) {
    return feeTransfer == null
        ? null
        : ImmutableList.of(feeTransfer.createResponseBuilder()
            .setCurrency(renewCost.getCurrencyUnit())
            .setFees(ImmutableList.of(Fee.create(renewCost.getAmount(), FeeType.RENEW)))
            .build());
  }
}<|MERGE_RESOLUTION|>--- conflicted
+++ resolved
@@ -344,19 +344,6 @@
         .setExtendedRegistrationYears(years);
   }
 
-<<<<<<< HEAD
-  @Override
-  protected ImmutableList<? extends ResponseExtension> getTransferResponseExtensions() {
-    if (feeTransfer != null) {
-      return ImmutableList.of(
-          feeTransfer
-              .createResponseBuilder()
-              .setCurrency(renewCost.getCurrencyUnit())
-              .setFees(ImmutableList.of(Fee.create(renewCost.getAmount(), FeeType.RENEW)))
-              .build());
-    } else {
-      return null;
-=======
   private TransferData createPendingTransferData(
       TransferData.Builder transferDataBuilder,
       ImmutableSet<TransferServerApproveEntity> serverApproveEntities) {
@@ -364,7 +351,6 @@
         new ImmutableSet.Builder<>();
     for (TransferServerApproveEntity entity : serverApproveEntities) {
       serverApproveEntityKeys.add(Key.create(entity));
->>>>>>> 9dceb574
     }
     return transferDataBuilder
         .setTransferStatus(TransferStatus.PENDING)
@@ -378,50 +364,6 @@
         .build();
   }
 
-<<<<<<< HEAD
-  @Override
-  protected void setTransferDataProperties(TransferData.Builder builder) {
-    builder
-        .setServerApproveBillingEvent(Key.create(transferBillingEvent))
-        .setServerApproveAutorenewEvent(Key.create(gainingClientAutorenewEvent))
-        .setServerApproveAutorenewPollMessage(Key.create(gainingClientAutorenewPollMessage))
-        .setExtendedRegistrationYears(command.getPeriod().getValue());
-  }
-
-  /**
-   * When a transfer is requested, schedule a billing event and poll message for the automatic
-   * approval case.
-   *
-   * <p>Note that the action time is AUTOMATIC_TRANSFER_DAYS in the future, matching the server
-   * policy on automated approval of transfers. There is no equivalent grace period added; if the
-   * transfer is implicitly approved, the resource will project a grace period on itself.
-   */
-  @Override
-  protected Set<Key<? extends TransferServerApproveEntity>> getTransferServerApproveEntities() {
-    ofy().save().<Object>entities(
-        transferBillingEvent, gainingClientAutorenewEvent, gainingClientAutorenewPollMessage);
-    // If there will be an autorenew between now and the automatic transfer time, and if the
-    // autorenew grace period length is long enough that the domain will still be within it at the
-    // automatic transfer time, then the transfer will subsume the autorenew so we need to write out
-    // a cancellation for it.
-    Set<Key<? extends TransferServerApproveEntity>> serverApproveEntities = new HashSet<>();
-    DateTime expirationTime = existingResource.getRegistrationExpirationTime();
-    Registry registry = Registry.get(existingResource.getTld());
-    if (automaticTransferTime.isAfter(expirationTime) && automaticTransferTime.isBefore(
-        expirationTime.plus(registry.getAutoRenewGracePeriodLength()))) {
-      BillingEvent.Cancellation autorenewCancellation = new BillingEvent.Cancellation.Builder()
-          .setReason(Reason.RENEW)
-          .setFlags(ImmutableSet.of(Flag.AUTO_RENEW))
-          .setTargetId(targetId)
-          .setClientId(existingResource.getCurrentSponsorClientId())
-          .setEventTime(automaticTransferTime)
-          .setBillingTime(expirationTime.plus(registry.getAutoRenewGracePeriodLength()))
-          .setRecurringEventKey(existingResource.getAutorenewBillingEvent())
-          .setParent(historyEntry)
-          .build();
-      ofy().save().entity(autorenewCancellation);
-      serverApproveEntities.add(Key.create(autorenewCancellation));
-=======
   private void handleExtraFlowLogic(
       int years, DomainResource existingDomain, HistoryEntry historyEntry) throws EppException {
     Optional<RegistryExtraFlowLogic> extraFlowLogic =
@@ -430,7 +372,6 @@
       extraFlowLogic.get().performAdditionalDomainTransferLogic(
           existingDomain, gainingClientId, now, years, eppInput, historyEntry);
       extraFlowLogic.get().commitAdditionalLogicChanges();
->>>>>>> 9dceb574
     }
   }
 
