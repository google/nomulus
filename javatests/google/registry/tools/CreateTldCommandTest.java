// Copyright 2017 The Nomulus Authors. All Rights Reserved.
//
// Licensed under the Apache License, Version 2.0 (the "License");
// you may not use this file except in compliance with the License.
// You may obtain a copy of the License at
//
//     http://www.apache.org/licenses/LICENSE-2.0
//
// Unless required by applicable law or agreed to in writing, software
// distributed under the License is distributed on an "AS IS" BASIS,
// WITHOUT WARRANTIES OR CONDITIONS OF ANY KIND, either express or implied.
// See the License for the specific language governing permissions and
// limitations under the License.

package google.registry.tools;

import static com.google.common.truth.Truth.assertThat;
import static com.google.common.truth.Truth8.assertThat;
import static google.registry.model.registry.Registry.TldState.GENERAL_AVAILABILITY;
import static google.registry.model.registry.Registry.TldState.PREDELEGATION;
import static google.registry.testing.DatastoreHelper.createTld;
import static google.registry.testing.DatastoreHelper.persistPremiumList;
import static google.registry.testing.DatastoreHelper.persistReservedList;
import static google.registry.testing.JUnitBackports.assertThrows;
import static google.registry.util.DateTimeUtils.START_OF_TIME;
import static java.math.BigDecimal.ROUND_UNNECESSARY;
import static org.joda.money.CurrencyUnit.JPY;
import static org.joda.money.CurrencyUnit.USD;
import static org.joda.time.DateTimeZone.UTC;
import static org.joda.time.Duration.standardMinutes;

import com.beust.jcommander.ParameterException;
import com.google.common.collect.ImmutableSet;
import com.google.common.collect.Range;
import com.googlecode.objectify.Key;
import google.registry.model.registry.Registry;
import java.io.ByteArrayOutputStream;
import java.io.PrintStream;
import java.math.BigDecimal;
import org.joda.money.Money;
import org.joda.time.DateTime;
import org.joda.time.Duration;
import org.junit.Before;
import org.junit.Test;

/** Unit tests for {@link CreateTldCommand}. */
public class CreateTldCommandTest extends CommandTestCase<CreateTldCommand> {

  private static final String DATETIME_FORMAT = "YYYY-MM-dd'T'HH:mm:ssZZ";

  @Before
  public void init() {
    persistReservedList("common_abuse", "baa,FULLY_BLOCKED");
    persistReservedList("xn--q9jyb4c_abuse", "lamb,FULLY_BLOCKED");
    persistReservedList("tld_banned", "kilo,FULLY_BLOCKED", "lima,FULLY_BLOCKED");
    persistReservedList("soy_expurgated", "fireflies,FULLY_BLOCKED");
    persistPremiumList("xn--q9jyb4c", "minecraft,USD 1000");
    command.validDnsWriterNames = ImmutableSet.of("VoidDnsWriter", "FooDnsWriter");
  }

  @Test
  public void testSuccess() throws Exception {
    DateTime before = DateTime.now(UTC);
    runCommandForced("xn--q9jyb4c", "--roid_suffix=Q9JYB4C", "--dns_writers=FooDnsWriter");
    DateTime after = DateTime.now(UTC);

    Registry registry = Registry.get("xn--q9jyb4c");
    assertThat(registry).isNotNull();
    assertThat(registry.getAddGracePeriodLength()).isEqualTo(Registry.DEFAULT_ADD_GRACE_PERIOD);
    assertThat(registry.getCreationTime()).isIn(Range.closed(before, after));
    assertThat(registry.getDomainCreateRestricted()).isFalse();
    assertThat(registry.getDnsWriters()).containsExactly("FooDnsWriter");
    assertThat(registry.getTldState(registry.getCreationTime())).isEqualTo(PREDELEGATION);
    assertThat(registry.getRedemptionGracePeriodLength())
        .isEqualTo(Registry.DEFAULT_REDEMPTION_GRACE_PERIOD);
    assertThat(registry.getPendingDeleteLength()).isEqualTo(Registry.DEFAULT_PENDING_DELETE_LENGTH);
  }

  @Test
  public void testFailure_multipleArguments() {
    IllegalArgumentException thrown =
        assertThrows(
            IllegalArgumentException.class,
            () ->
                runCommandForced(
                    "--roid_suffix=BLAH", "--dns_writers=VoidDnsWriter", "xn--q9jyb4c", "test"));
    assertThat(thrown).hasMessageThat().contains("Can't create more than one TLD at a time");
  }

  @Test
  public void testFailure_multipleDuplicateArguments() {
    IllegalArgumentException thrown =
        assertThrows(
            IllegalArgumentException.class,
            () ->
                runCommandForced(
                    "--roid_suffix=BLAH", "--dns_writers=VoidDnsWriter", "test", "test"));
    assertThat(thrown).hasMessageThat().contains("Can't create more than one TLD at a time");
  }

  @Test
  public void testSuccess_initialRenewBillingCostFlag() throws Exception {
    runCommandForced(
        "--initial_renew_billing_cost=\"USD 42.42\"",
        "--roid_suffix=Q9JYB4C",
        "--dns_writers=VoidDnsWriter",
        "xn--q9jyb4c");
<<<<<<< HEAD
    assertThat(Registry.get("xn--q9jyb4c").getTldState(DateTime.now(UTC)))
        .isEqualTo(GENERAL_AVAILABILITY);
=======
    assertThat(Registry.get("xn--q9jyb4c").getStandardRenewCost(DateTime.now(UTC)))
        .isEqualTo(Money.of(USD, 42.42));
>>>>>>> edc29d1a
  }

  @Test
  public void testSuccess_initialTldStateFlag() throws Exception {
    runCommandForced(
        "--initial_tld_state=GENERAL_AVAILABILITY",
        "--roid_suffix=Q9JYB4C",
        "--dns_writers=VoidDnsWriter",
        "xn--q9jyb4c");
    assertThat(Registry.get("xn--q9jyb4c").getTldState(DateTime.now(UTC)))
        .isEqualTo(TldState.GENERAL_AVAILABILITY);
  }

  @Test
  public void testSuccess_eapFeeSchedule() throws Exception {
    DateTime now = DateTime.now(UTC);
    DateTime tomorrow = now.plusDays(1);
    runCommandForced(
        String.format(
            "--eap_fee_schedule=\"%s=USD 0.00,%s=USD 50.00,%s=USD 10.00\"",
            START_OF_TIME.toString(DATETIME_FORMAT),
            now.toString(DATETIME_FORMAT),
            tomorrow.toString(DATETIME_FORMAT)),
        "--roid_suffix=Q9JYB4C",
        "--dns_writers=VoidDnsWriter",
        "xn--q9jyb4c");

    Registry registry = Registry.get("xn--q9jyb4c");
    assertThat(registry.getEapFeeFor(now.minusHours(1)).getCost())
        .isEqualTo(BigDecimal.ZERO.setScale(2, ROUND_UNNECESSARY));
    assertThat(registry.getEapFeeFor(now.plusHours(1)).getCost())
        .isEqualTo(new BigDecimal("50.00"));
    assertThat(registry.getEapFeeFor(now.plusDays(1).plusHours(1)).getCost())
        .isEqualTo(new BigDecimal("10.00"));
  }

  @Test
  public void testSuccess_addGracePeriodFlag() throws Exception {
    runCommandForced(
        "--add_grace_period=PT300S",
        "--roid_suffix=Q9JYB4C",
        "--dns_writers=VoidDnsWriter",
        "xn--q9jyb4c");
    assertThat(Registry.get("xn--q9jyb4c").getAddGracePeriodLength()).isEqualTo(standardMinutes(5));
  }

  @Test
  public void testSuccess_roidSuffixWorks() throws Exception {
    runCommandForced("--roid_suffix=RSUFFIX", "--dns_writers=VoidDnsWriter", "tld");
    assertThat(Registry.get("tld").getRoidSuffix()).isEqualTo("RSUFFIX");
  }

  @Test
  public void testSuccess_escrow() throws Exception {
    runCommandForced(
        "--escrow=true", "--roid_suffix=Q9JYB4C", "--dns_writers=VoidDnsWriter", "xn--q9jyb4c");
    assertThat(Registry.get("xn--q9jyb4c").getEscrowEnabled()).isTrue();
  }

  @Test
  public void testSuccess_noEscrow() throws Exception {
    runCommandForced(
        "--escrow=false", "--roid_suffix=Q9JYB4C", "--dns_writers=VoidDnsWriter", "xn--q9jyb4c");
    assertThat(Registry.get("xn--q9jyb4c").getEscrowEnabled()).isFalse();
  }

  @Test
  public void testSuccess_redemptionGracePeriodFlag() throws Exception {
    runCommandForced(
        "--redemption_grace_period=PT300S",
        "--roid_suffix=Q9JYB4C",
        "--dns_writers=VoidDnsWriter",
        "xn--q9jyb4c");
    assertThat(Registry.get("xn--q9jyb4c").getRedemptionGracePeriodLength())
        .isEqualTo(standardMinutes(5));
  }

  @Test
  public void testSuccess_pendingDeleteLengthFlag() throws Exception {
    runCommandForced(
        "--pending_delete_length=PT300S",
        "--roid_suffix=Q9JYB4C",
        "--dns_writers=VoidDnsWriter",
        "xn--q9jyb4c");
    assertThat(Registry.get("xn--q9jyb4c").getPendingDeleteLength()).isEqualTo(standardMinutes(5));
  }

  @Test
  public void testSuccess_automaticTransferLengthFlag() throws Exception {
    runCommandForced(
        "--automatic_transfer_length=PT300S",
        "--roid_suffix=Q9JYB4C",
        "--dns_writers=VoidDnsWriter",
        "xn--q9jyb4c");
    assertThat(Registry.get("xn--q9jyb4c").getAutomaticTransferLength())
        .isEqualTo(standardMinutes(5));
  }

  @Test
  public void testSuccess_createBillingCostFlag() throws Exception {
    runCommandForced(
        "--create_billing_cost=\"USD 42.42\"",
        "--roid_suffix=Q9JYB4C",
        "--dns_writers=VoidDnsWriter",
        "xn--q9jyb4c");
    assertThat(Registry.get("xn--q9jyb4c").getStandardCreateCost()).isEqualTo(Money.of(USD, 42.42));
  }

  @Test
  public void testSuccess_restoreBillingCostFlag() throws Exception {
    runCommandForced(
        "--restore_billing_cost=\"USD 42.42\"",
        "--roid_suffix=Q9JYB4C",
        "--dns_writers=VoidDnsWriter",
        "xn--q9jyb4c");
    assertThat(Registry.get("xn--q9jyb4c").getStandardRestoreCost())
        .isEqualTo(Money.of(USD, 42.42));
  }

  @Test
  public void testSuccess_serverStatusChangeCostFlag() throws Exception {
    runCommandForced(
        "--server_status_change_cost=\"USD 42.42\"",
        "--roid_suffix=Q9JYB4C",
        "--dns_writers=VoidDnsWriter",
        "xn--q9jyb4c");
    assertThat(Registry.get("xn--q9jyb4c").getServerStatusChangeCost())
        .isEqualTo(Money.of(USD, 42.42));
  }

  @Test
  public void testSuccess_nonUsdBillingCostFlag() throws Exception {
    runCommandForced(
        "--create_billing_cost=\"JPY 12345\"",
        "--restore_billing_cost=\"JPY 67890\"",
        "--initial_renew_billing_cost=\"JPY 101112\"",
        "--server_status_change_cost=\"JPY 97865\"",
        "--roid_suffix=Q9JYB4C",
        "--dns_writers=VoidDnsWriter",
        "xn--q9jyb4c");
    Registry registry = Registry.get("xn--q9jyb4c");
    assertThat(registry.getStandardCreateCost()).isEqualTo(Money.ofMajor(JPY, 12345));
    assertThat(registry.getStandardRestoreCost()).isEqualTo(Money.ofMajor(JPY, 67890));
    assertThat(registry.getStandardRenewCost(START_OF_TIME)).isEqualTo(Money.ofMajor(JPY, 101112));
  }

  @Test
  public void testSuccess_multipartTld() throws Exception {
    runCommandForced("co.uk", "--roid_suffix=COUK", "--dns_writers=VoidDnsWriter");

    Registry registry = Registry.get("co.uk");
    assertThat(registry.getTldState(new DateTime())).isEqualTo(PREDELEGATION);
    assertThat(registry.getAddGracePeriodLength()).isEqualTo(Registry.DEFAULT_ADD_GRACE_PERIOD);
    assertThat(registry.getRedemptionGracePeriodLength())
        .isEqualTo(Registry.DEFAULT_REDEMPTION_GRACE_PERIOD);
    assertThat(registry.getPendingDeleteLength()).isEqualTo(Registry.DEFAULT_PENDING_DELETE_LENGTH);
  }

  @Test
  public void testSuccess_setReservedLists() throws Exception {
    runCommandForced(
        "--reserved_lists=xn--q9jyb4c_abuse,common_abuse",
        "--roid_suffix=Q9JYB4C",
        "--dns_writers=VoidDnsWriter",
        "xn--q9jyb4c");
    assertThat(Registry.get("xn--q9jyb4c").getReservedLists().stream().map(Key::getName))
        .containsExactly("xn--q9jyb4c_abuse", "common_abuse");
  }

  @Test
  public void testFailure_invalidAddGracePeriod() {
    IllegalArgumentException thrown =
        assertThrows(
            IllegalArgumentException.class,
            () ->
                runCommandForced(
                    "--add_grace_period=5m",
                    "--roid_suffix=Q9JYB4C",
                    "--dns_writers=VoidDnsWriter",
                    "xn--q9jyb4c"));
    assertThat(thrown).hasMessageThat().contains("Invalid format: \"5m\"");
  }

  @Test
  public void testFailure_invalidRedemptionGracePeriod() {
    IllegalArgumentException thrown =
        assertThrows(
            IllegalArgumentException.class,
            () ->
                runCommandForced(
                    "--redemption_grace_period=5m",
                    "--roid_suffix=Q9JYB4C",
                    "--dns_writers=VoidDnsWriter",
                    "xn--q9jyb4c"));
    assertThat(thrown).hasMessageThat().contains("Invalid format: \"5m\"");
  }

  @Test
  public void testFailure_invalidPendingDeleteLength() {
    IllegalArgumentException thrown =
        assertThrows(
            IllegalArgumentException.class,
            () ->
                runCommandForced(
                    "--pending_delete_length=5m",
                    "--roid_suffix=Q9JYB4C",
                    "--dns_writers=VoidDnsWriter",
                    "xn--q9jyb4c"));
    assertThat(thrown).hasMessageThat().contains("Invalid format: \"5m\"");
  }

  @Test
  public void testFailure_invalidTldState() {
    ParameterException thrown =
        assertThrows(
            ParameterException.class,
            () ->
                runCommandForced(
                    "--initial_tld_state=INVALID_STATE",
                    "--roid_suffix=Q9JYB4C",
                    "--dns_writers=VoidDnsWriter",
                    "xn--q9jyb4c"));
    assertThat(thrown).hasMessageThat().contains("Invalid value for --initial_tld_state parameter");
  }

  @Test
  public void testFailure_bothTldStateFlags() {
    DateTime now = DateTime.now(UTC);
    IllegalArgumentException thrown =
        assertThrows(
            IllegalArgumentException.class,
            () ->
                runCommandForced(
                    String.format(
                        "--tld_state_transitions=%s=PREDELEGATION,%s=START_DATE_SUNRISE",
                        now, now.plus(Duration.millis(1))),
                    "--initial_tld_state=GENERAL_AVAILABILITY",
                    "--dns_writers=VoidDnsWriter",
                    "xn--q9jyb4c"));
    assertThat(thrown)
        .hasMessageThat()
        .contains("Don't pass both --initial_tld_state and --tld_state_transitions");
  }

  @Test
  public void testFailure_negativeInitialRenewBillingCost() {
    IllegalArgumentException thrown =
        assertThrows(
            IllegalArgumentException.class,
            () ->
                runCommandForced(
                    "--initial_renew_billing_cost=USD -42",
                    "--roid_suffix=Q9JYB4C",
                    "--dns_writers=VoidDnsWriter",
                    "xn--q9jyb4c"));
    assertThat(thrown).hasMessageThat().contains("Renew billing cost cannot be negative");
  }

  @Test
  public void testFailure_invalidEapCurrency() {
    IllegalArgumentException thrown =
        assertThrows(
            IllegalArgumentException.class,
            () ->
                runCommandForced(
                    String.format(
                        "--eap_fee_schedule=\"%s=JPY 123456\"",
                        START_OF_TIME.toString(DATETIME_FORMAT)),
                    "--roid_suffix=Q9JYB4C",
                    "--dns_writers=VoidDnsWriter",
                    "xn--q9jyb4c"));
    assertThat(thrown).hasMessageThat().contains("All EAP fees must be in the registry's currency");
  }

  @Test
  public void testFailure_noTldName() {
    ParameterException thrown = assertThrows(ParameterException.class, this::runCommandForced);
    assertThat(thrown)
        .hasMessageThat()
        .contains("Main parameters are required (\"Names of the TLDs\")");
  }

  @Test
  public void testFailure_noDnsWriter() {
    IllegalArgumentException thrown =
        assertThrows(
            IllegalArgumentException.class,
            () -> runCommandForced("xn--q9jyb4c", "--roid_suffix=Q9JYB4C"));
    assertThat(thrown).hasMessageThat().contains("At least one DNS writer must be specified");
  }

  @Test
  public void testFailure_alreadyExists() {
    createTld("xn--q9jyb4c");
    IllegalStateException thrown =
        assertThrows(
            IllegalStateException.class,
            () ->
                runCommandForced(
                    "--roid_suffix=NOTDUPE", "--dns_writers=VoidDnsWriter", "xn--q9jyb4c"));
    assertThat(thrown).hasMessageThat().contains("TLD 'xn--q9jyb4c' already exists");
  }

  @Test
  public void testFailure_tldStartsWithDigit() {
    IllegalArgumentException thrown =
        assertThrows(
            IllegalArgumentException.class,
            () -> runCommandForced("1foo", "--roid_suffix=1FOO", "--dns_writers=VoidDnsWriter"));
    assertThat(thrown).hasMessageThat().contains("TLDs cannot begin with a number");
  }

  @Test
  public void testSuccess_setAllowedRegistrants() throws Exception {
    runCommandForced(
        "--allowed_registrants=alice,bob",
        "--roid_suffix=Q9JYB4C",
        "--dns_writers=VoidDnsWriter",
        "xn--q9jyb4c");
    assertThat(Registry.get("xn--q9jyb4c").getAllowedRegistrantContactIds())
        .containsExactly("alice", "bob");
  }

  @Test
  public void testSuccess_setAllowedNameservers() throws Exception {
    runCommandForced(
        "--allowed_nameservers=ns1.example.com,ns2.example.com",
        "--roid_suffix=Q9JYB4C",
        "--dns_writers=FooDnsWriter",
        "xn--q9jyb4c");
    assertThat(Registry.get("xn--q9jyb4c").getAllowedFullyQualifiedHostNames())
        .containsExactly("ns1.example.com", "ns2.example.com");
  }

  @Test
  public void testSuccess_setDomainCreateRestricted() throws Exception {
    runCommandForced(
        "--domain_create_restricted=true",
        "--roid_suffix=Q9JYB4C",
        "--dns_writers=FooDnsWriter",
        "xn--q9jyb4c");
    assertThat(Registry.get("xn--q9jyb4c").getDomainCreateRestricted()).isTrue();
  }

  @Test
  public void testSuccess_setCommonReservedListOnTld() throws Exception {
    runSuccessfulReservedListsTest("common_abuse");
  }

  @Test
  public void testSuccess_setTldSpecificReservedListOnTld() throws Exception {
    runSuccessfulReservedListsTest("xn--q9jyb4c_abuse");
  }

  @Test
  public void testSuccess_setCommonReservedListAndTldSpecificReservedListOnTld() throws Exception {
    runSuccessfulReservedListsTest("common_abuse,xn--q9jyb4c_abuse");
  }

  @Test
  public void testFailure_setReservedListFromOtherTld() {
    runFailureReservedListsTest(
        "tld_banned",
        IllegalArgumentException.class,
        "The reserved list(s) tld_banned cannot be applied to the tld xn--q9jyb4c");
  }

  @Test
  public void testSuccess_setReservedListFromOtherTld_withOverride() throws Exception {
    runReservedListsTestOverride("tld_banned");
  }

  @Test
  public void testFailure_setCommonAndReservedListFromOtherTld() {
    runFailureReservedListsTest(
        "common_abuse,tld_banned",
        IllegalArgumentException.class,
        "The reserved list(s) tld_banned cannot be applied to the tld xn--q9jyb4c");
  }

  @Test
  public void testSuccess_setCommonAndReservedListFromOtherTld_withOverride() throws Exception {
    ByteArrayOutputStream errContent = new ByteArrayOutputStream();
    System.setErr(new PrintStream(errContent));
    runReservedListsTestOverride("common_abuse,tld_banned");
    String errMsg =
        "Error overridden: The reserved list(s) tld_banned "
            + "cannot be applied to the tld xn--q9jyb4c";
    assertThat(errContent.toString()).contains(errMsg);
    System.setOut(null);
  }

  @Test
  public void testFailure_setMultipleReservedListsFromOtherTld() {
    runFailureReservedListsTest(
        "tld_banned,soy_expurgated",
        IllegalArgumentException.class,
        "The reserved list(s) tld_banned, soy_expurgated cannot be applied to the tld xn--q9jyb4c");
  }

  @Test
  public void testSuccess_setMultipleReservedListsFromOtherTld_withOverride() throws Exception {
    runReservedListsTestOverride("tld_banned,soy_expurgated");
  }

  @Test
  public void testFailure_setNonExistentReservedLists() {
    runFailureReservedListsTest(
        "xn--q9jyb4c_asdf,common_asdsdgh",
        IllegalArgumentException.class,
        "Could not find reserved list xn--q9jyb4c_asdf to add to the tld");
  }

  @Test
  public void testSuccess_setPremiumList() throws Exception {
    runCommandForced(
        "--premium_list=xn--q9jyb4c",
        "--roid_suffix=Q9JYB4C",
        "--dns_writers=FooDnsWriter",
        "xn--q9jyb4c");
    assertThat(Registry.get("xn--q9jyb4c").getPremiumList().getName()).isEqualTo("xn--q9jyb4c");
  }

  @Test
  public void testSuccess_setDriveFolderIdToValue() throws Exception {
    runCommandForced(
        "--drive_folder_id=madmax2030",
        "--roid_suffix=Q9JYB4C",
        "--dns_writers=VoidDnsWriter",
        "xn--q9jyb4c");
    assertThat(Registry.get("xn--q9jyb4c").getDriveFolderId()).isEqualTo("madmax2030");
  }

  @Test
  public void testSuccess_setDriveFolderIdToNull() throws Exception {
    runCommandForced(
        "--drive_folder_id=null",
        "--roid_suffix=Q9JYB4C",
        "--dns_writers=VoidDnsWriter",
        "xn--q9jyb4c");
    assertThat(Registry.get("xn--q9jyb4c").getDriveFolderId()).isNull();
  }

  @Test
  public void testFailure_setPremiumListThatDoesntExist() {
    IllegalArgumentException thrown =
        assertThrows(
            IllegalArgumentException.class,
            () ->
                runCommandForced(
                    "--premium_list=phonies",
                    "--roid_suffix=Q9JYB4C",
                    "--dns_writers=VoidDnsWriter",
                    "xn--q9jyb4c"));
    assertThat(thrown).hasMessageThat().contains("The premium list 'phonies' doesn't exist");
  }

  @Test
  public void testFailure_specifiedDnsWriters_dontExist() {
    IllegalArgumentException thrown =
        assertThrows(
            IllegalArgumentException.class,
            () ->
                runCommandForced(
                    "xn--q9jyb4c", "--roid_suffix=Q9JYB4C", "--dns_writers=Invalid,Deadbeef"));
    assertThat(thrown)
        .hasMessageThat()
        .contains("Invalid DNS writer name(s) specified: [Deadbeef, Invalid]");
  }

  private void runSuccessfulReservedListsTest(String reservedLists) throws Exception {
    runCommandForced(
        "--reserved_lists",
        reservedLists,
        "--roid_suffix=Q9JYB4C",
        "--dns_writers=VoidDnsWriter",
        "xn--q9jyb4c");
  }

  private void runReservedListsTestOverride(String reservedLists) throws Exception {
    runCommandForced(
        "--override_reserved_list_rules",
        "--reserved_lists",
        reservedLists,
        "--roid_suffix=Q9JYB4C",
        "--dns_writers=VoidDnsWriter",
        "xn--q9jyb4c");
  }

  private void runFailureReservedListsTest(
      String reservedLists, Class<? extends Exception> errorClass, String errorMsg) {
    Exception e =
        assertThrows(
            errorClass,
            () ->
                runCommandForced(
                    "--reserved_lists",
                    reservedLists,
                    "--roid_suffix=Q9JYB4C",
                    "--dns_writers=VoidDnsWriter",
                    "xn--q9jyb4c"));
    assertThat(e).hasMessageThat().isEqualTo(errorMsg);
  }
}<|MERGE_RESOLUTION|>--- conflicted
+++ resolved
@@ -105,13 +105,9 @@
         "--roid_suffix=Q9JYB4C",
         "--dns_writers=VoidDnsWriter",
         "xn--q9jyb4c");
-<<<<<<< HEAD
-    assertThat(Registry.get("xn--q9jyb4c").getTldState(DateTime.now(UTC)))
-        .isEqualTo(GENERAL_AVAILABILITY);
-=======
+
     assertThat(Registry.get("xn--q9jyb4c").getStandardRenewCost(DateTime.now(UTC)))
         .isEqualTo(Money.of(USD, 42.42));
->>>>>>> edc29d1a
   }
 
   @Test
