--- conflicted
+++ resolved
@@ -1,14 +1,6 @@
 # Configuration
 
 There are multiple different kinds of configuration that go into getting a
-<<<<<<< HEAD
-working registry system up and running.  Broadly speaking, configuration works
-in two ways -- globally, for the entire sytem, and per-TLD.  Global
-configuration is managed by editing code and deploying a new version, whereas
-per-TLD configuration is data that lives in Datastore in `Registry` entities,
-and is updated by running `registry_tool` commands without having to deploy a
-new version.
-=======
 working registry system up and running. Broadly speaking, configuration works in
 two ways -- globally, for the entire sytem, and per-TLD. Global configuration is
 managed by editing code and deploying a new version, whereas per-TLD
@@ -28,20 +20,13 @@
     name (see below).
 *   Copy and edit `ProductionRegistryConfigExample.java` with your
     project-specific settings (see below).
->>>>>>> 9dceb574
 
 ## Environments
 
 Before getting into the details of configuration, it's important to note that a
-<<<<<<< HEAD
-lot of configuration is environment-dependent.  It is common to see `switch`
-statements that operate on the current `RegistryEnvironment`, and return
-different values for different environments.  This is especially pronounced in
-=======
 lot of configuration is environment-dependent. It is common to see `switch`
 statements that operate on the current `RegistryEnvironment`, and return
 different values for different environments. This is especially pronounced in
->>>>>>> 9dceb574
 the `UNITTEST` and `LOCAL` environments, which don't run on App Engine at all.
 As an example, some timeouts may be long in production and short in unit tests.
 
@@ -55,15 +40,6 @@
 The main files of note that come pre-configured along with the domain registry
 are:
 
-<<<<<<< HEAD
-* `cron.xml` -- Configuration of cronjobs
-* `web.xml` -- Configuration of URL paths on the webserver
-* `appengine-web.xml` -- Overall App Engine settings including number and type
-  of instances
-* `datastore-indexes.xml` -- Configuration of entity indexes in Datastore
-* `queue.xml` -- Configuration of App Engine task queues
-* `application.xml` -- Configuration of the application name and its services
-=======
 *   `cron.xml` -- Configuration of cronjobs
 *   `web.xml` -- Configuration of URL paths on the webserver
 *   `appengine-web.xml` -- Overall App Engine settings including number and type
@@ -71,49 +47,24 @@
 *   `datastore-indexes.xml` -- Configuration of entity indexes in Datastore
 *   `queue.xml` -- Configuration of App Engine task queues
 *   `application.xml` -- Configuration of the application name and its services
->>>>>>> 9dceb574
 
 Cron, web, and queue are covered in more detail in the "App Engine architecture"
 doc, and the rest are covered in the general App Engine documentation.
 
 If you are not writing new code to implement custom features, is unlikely that
 you will need to make any modifications beyond simple changes to
-<<<<<<< HEAD
-`application.xml` and `appengine-web.xml`.  If you are writing new features,
-it's likely you'll need to add cronjobs, URL paths, Datastore indexes, and task
-=======
 `application.xml` and `appengine-web.xml`. If you are writing new features, it's
 likely you'll need to add cronjobs, URL paths, Datastore indexes, and task
->>>>>>> 9dceb574
 queues, and thus edit those associated XML files.
 
 ## Global configuration
 
 There are two different mechanisms by which global configuration is managed:
-<<<<<<< HEAD
-`RegistryConfig` (the old way) and `ConfigModule` (the new way).  Ideally there
-=======
 `RegistryConfig` (the old way) and `ConfigModule` (the new way). Ideally there
->>>>>>> 9dceb574
 would just be one, but the required code cleanup that hasn't been completed yet.
 If you are adding new options, prefer adding them to `ConfigModule`.
 
 **`RegistryConfig`** is an interface, of which you write an implementing class
-<<<<<<< HEAD
-containing the configuration values.  `RegistryConfigLoader` is the class that
-provides the instance of `RegistryConfig`, and defaults to returning
-`ProductionRegistryConfigExample`.  In order to create a configuration specific
-to your registry, we recommend copying the `ProductionRegistryConfigExample`
-class to a new class that will not be shared publicly, setting the
-`com.google.domain.registry.config` system property in `appengine-web.xml` to
-the fully qualified class name of that new class so that `RegistryConfigLoader`
-will load it instead, and then editing said new class to add your specific
-configuration options.
-
-The `RegistryConfig` class has documentation on all of the methods that should
-be sufficient to explain what each option is, and
-`ProductionRegistryConfigExample` provides an example value for each one.  Some
-=======
 containing the configuration values. `RegistryConfigLoader` is the class that
 provides the instance of `RegistryConfig`, and defaults to returning
 `ProductionRegistryConfigExample`.
@@ -131,22 +82,15 @@
 The `RegistryConfig` class has documentation on all of the methods that should
 be sufficient to explain what each option is, and
 `ProductionRegistryConfigExample` provides an example value for each one. Some
->>>>>>> 9dceb574
 example configuration options in this interface include the App Engine project
 ID, the number of days to retain commit logs, the names of various Cloud Storage
 bucket names, and URLs for some required services both external and internal.
 
 **`ConfigModule`** is a Dagger module that provides injectable configuration
 options (some of which come from `RegistryConfig` above, but most of which do
-<<<<<<< HEAD
-not).  This is preferred over `RegistryConfig` for new configuration options
-because being able to inject configuration options is a nicer pattern that makes
-for cleaner code.  Some configuration options that can be changed in this class
-=======
 not). This is preferred over `RegistryConfig` for new configuration options
 because being able to inject configuration options is a nicer pattern that makes
 for cleaner code. Some configuration options that can be changed in this class
->>>>>>> 9dceb574
 include timeout lengths and buffer sizes for various tasks, email addresses and
 URLs to use for various services, more Cloud Storage bucket names, and WHOIS
 disclaimer text.
@@ -156,62 +100,32 @@
 Some configuration values, such as PGP private keys, are so sensitive that they
 should not be written in code as per the configuration methods above, as that
 would pose too high a risk of them accidentally being leaked, e.g. in a source
-<<<<<<< HEAD
-control mishap.  We use a secret store to persist these values in a secure
-=======
 control mishap. We use a secret store to persist these values in a secure
->>>>>>> 9dceb574
 manner, and abstract access to them using the `Keyring` interface.
 
 The `Keyring` interface contains methods for all sensitive configuration values,
 which are primarily credentials used to access various ICANN and ICANN-
-<<<<<<< HEAD
-affiliated services (such as RDE).  These values are only needed for real
-production registries and PDT environments.  If you are just playing around with
-the platform at first, it is OK to put off defining these values until
-necessary.  To that end, a `DummyKeyringModule` is included that simply provides
-an `InMemoryKeyring` populated with dummy values for all secret keys.  This
-=======
 affiliated services (such as RDE). These values are only needed for real
 production registries and PDT environments. If you are just playing around with
 the platform at first, it is OK to put off defining these values until
 necessary. To that end, a `DummyKeyringModule` is included that simply provides
 an `InMemoryKeyring` populated with dummy values for all secret keys. This
->>>>>>> 9dceb574
 allows the codebase to compile and run, but of course any actions that attempt
 to connect to external services will fail because none of the keys are real.
 
 To configure a production registry system, you will need to write a replacement
 module for `DummyKeyringModule` that loads the credentials in a secure way, and
 provides them using either an instance of `InMemoryKeyring` or your own custom
-<<<<<<< HEAD
-implementation of `Keyring`.  You then need to replace all usages of
-`DummyKeyringModule` with your own module in all of the per-service components
-in which it is referenced.  The functions in `PgpHelper` will likely prove
-useful for loading keys stored in PGP format into the PGP key classes that
-you'll need to provide from `Keyring`, and you can see examples of them in
-action in `DummyKeyringModule`.
-=======
 implementation of `Keyring`. You then need to replace all usages of
 `DummyKeyringModule` with your own module in all of the per-service components
 in which it is referenced. The functions in `PgpHelper` will likely prove useful
 for loading keys stored in PGP format into the PGP key classes that you'll need
 to provide from `Keyring`, and you can see examples of them in action in
 `DummyKeyringModule`.
->>>>>>> 9dceb574
 
 ## Per-TLD configuration
 
 `Registry` entities, which are persisted to Datastore, are used for per-TLD
-<<<<<<< HEAD
-configuration.  They contain any kind of configuration that is specific to a
-TLD, such as the create/renew price of a domain name, the pricing engine
-implementation, the DNS writer implementation, whether escrow exports are
-enabled, the default currency, the reserved label lists, and more.  The
-`update_tld` command in `registry_tool` is used to set all of these options.
-See the "Registry tool" documentation for more information, as well as the
-command-line help for the `update_tld` command.  Unlike global configuration
-=======
 configuration. They contain any kind of configuration that is specific to a TLD,
 such as the create/renew price of a domain name, the pricing engine
 implementation, the DNS writer implementation, whether escrow exports are
@@ -219,7 +133,6 @@
 update_tld` command is used to set all of these options. See the [admin tool
 documentation](./admin-tool.md) for more information, as well as the
 command-line help for the `update_tld` command. Unlike global configuration
->>>>>>> 9dceb574
 above, per-TLD configuration options are stored as data in the running system,
 and thus do not require code pushes to update.
 
