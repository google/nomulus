--- conflicted
+++ resolved
@@ -30,11 +30,8 @@
 import google.registry.model.ImmutableObject;
 import google.registry.model.eppcommon.Trid;
 import google.registry.model.host.HostResource;
-<<<<<<< HEAD
+import google.registry.persistence.VKey;
 import google.registry.schema.domain.RegistryLock;
-=======
-import google.registry.persistence.VKey;
->>>>>>> 5b452bf0
 import google.registry.util.AppEngineServiceUtils;
 import google.registry.util.Retrier;
 import javax.inject.Inject;
@@ -47,6 +44,7 @@
 
   /** The HTTP parameter names used by async flows. */
   public static final String PARAM_RESOURCE_KEY = "resourceKey";
+
   public static final String PARAM_REQUESTING_CLIENT_ID = "requestingClientId";
   public static final String PARAM_CLIENT_TRANSACTION_ID = "clientTransactionId";
   public static final String PARAM_SERVER_TRANSACTION_ID = "serverTransactionId";
@@ -57,6 +55,7 @@
 
   /** The task queue names used by async flows. */
   public static final String QUEUE_ASYNC_ACTIONS = "async-actions";
+
   public static final String QUEUE_ASYNC_DELETE = "async-delete-pull";
   public static final String QUEUE_ASYNC_HOST_RENAME = "async-host-rename-pull";
 
