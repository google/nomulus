--- conflicted
+++ resolved
@@ -347,14 +347,7 @@
 
     @Override
     public VKey<OneTime> createVKey() {
-<<<<<<< HEAD
-      return VKey.create(
-          OneTime.class,
-          parent.getParent().getName() + "/" + parent.getId() + "/" + getId(),
-          Key.create(this));
-=======
-      return VKey.create(getClass(), getId(), Key.create(this));
->>>>>>> ab4cecba
+      return VKey.create(OneTime.class, getId(), Key.create(this));
     }
 
     public static VKey<OneTime> createVKey(Key<OneTime> key) {
@@ -496,14 +489,7 @@
 
     @Override
     public VKey<Recurring> createVKey() {
-<<<<<<< HEAD
-      return VKey.create(
-          Recurring.class,
-          parent.getParent().getName() + "/" + parent.getId() + "/" + getId(),
-          Key.create(this));
-=======
-      return VKey.create(getClass(), getId(), Key.create(this));
->>>>>>> ab4cecba
+      return VKey.create(Recurring.class, getId(), Key.create(this));
     }
 
     public static VKey<Recurring> createVKey(Key<Recurring> key) {
@@ -627,14 +613,7 @@
 
     @Override
     public VKey<Cancellation> createVKey() {
-<<<<<<< HEAD
-      return VKey.create(
-          Cancellation.class,
-          parent.getParent().getName() + "/" + parent.getId() + "/" + getId(),
-          Key.create(this));
-=======
-      return VKey.create(getClass(), getId(), Key.create(this));
->>>>>>> ab4cecba
+      return VKey.create(Cancellation.class, getId(), Key.create(this));
     }
 
     public static VKey<Cancellation> createVKey(Key<Cancellation> key) {
@@ -718,14 +697,7 @@
 
     @Override
     public VKey<Modification> createVKey() {
-<<<<<<< HEAD
-      return VKey.create(
-          Modification.class,
-          parent.getParent().getName() + "/" + parent.getId() + "/" + getId(),
-          Key.create(this));
-=======
-      return VKey.create(getClass(), getId(), Key.create(this));
->>>>>>> ab4cecba
+      return VKey.create(Modification.class, getId(), Key.create(this));
     }
 
     public static VKey<Modification> createVKey(Key<Modification> key) {
