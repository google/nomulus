// Copyright 2019 The Nomulus Authors. All Rights Reserved.
//
// Licensed under the Apache License, Version 2.0 (the "License");
// you may not use this file except in compliance with the License.
// You may obtain a copy of the License at
//
//     http://www.apache.org/licenses/LICENSE-2.0
//
// Unless required by applicable law or agreed to in writing, software
// distributed under the License is distributed on an "AS IS" BASIS,
// WITHOUT WARRANTIES OR CONDITIONS OF ANY KIND, either express or implied.
// See the License for the specific language governing permissions and
// limitations under the License.

package google.registry.ui.server.registrar;

import static com.google.common.base.Preconditions.checkArgument;
import static com.google.common.collect.ImmutableList.toImmutableList;
import static google.registry.persistence.transaction.TransactionManagerFactory.jpaTm;
import static google.registry.security.JsonResponseHelper.Status.SUCCESS;
import static google.registry.ui.server.registrar.RegistrarConsoleModule.PARAM_CLIENT_ID;
import static javax.servlet.http.HttpServletResponse.SC_FORBIDDEN;
import static javax.servlet.http.HttpServletResponse.SC_INTERNAL_SERVER_ERROR;

import com.google.appengine.api.users.User;
import com.google.common.annotations.VisibleForTesting;
import com.google.common.collect.ImmutableList;
import com.google.common.collect.ImmutableMap;
import com.google.common.flogger.FluentLogger;
import com.google.common.net.MediaType;
import com.google.gson.Gson;
import google.registry.model.registrar.Registrar;
import google.registry.model.registrar.RegistrarContact;
import google.registry.model.registry.RegistryLockDao;
import google.registry.request.Action;
import google.registry.request.Action.Method;
import google.registry.request.Parameter;
import google.registry.request.RequestMethod;
import google.registry.request.Response;
import google.registry.request.auth.Auth;
import google.registry.request.auth.AuthResult;
import google.registry.request.auth.AuthenticatedRegistrarAccessor;
import google.registry.request.auth.AuthenticatedRegistrarAccessor.RegistrarAccessDeniedException;
import google.registry.request.auth.UserAuthInfo;
import google.registry.schema.domain.RegistryLock;
import google.registry.security.JsonResponseHelper;
import java.util.Optional;
import javax.inject.Inject;
import org.joda.time.DateTime;

/**
 * Servlet that allows for getting locks for a particular registrar.
 *
 * <p>Note: at the moment we have no mechanism for JSON GET/POSTs in the same class or at the same
 * URL, which is why this is distinct from the {@link RegistryLockPostAction}.
 */
@Action(
    service = Action.Service.DEFAULT,
    path = RegistryLockGetAction.PATH,
    auth = Auth.AUTH_PUBLIC_LOGGED_IN)
public final class RegistryLockGetAction implements JsonGetAction {

  public static final String PATH = "/registry-lock-get";

  private static final String LOCK_ENABLED_FOR_CONTACT_PARAM = "lockEnabledForContact";
  private static final String EMAIL_PARAM = "email";
  private static final String LOCKS_PARAM = "locks";
  private static final String FULLY_QUALIFIED_DOMAIN_NAME_PARAM = "fullyQualifiedDomainName";
  private static final String LOCKED_TIME_PARAM = "lockedTime";
  private static final String LOCKED_BY_PARAM = "lockedBy";
  private static final String USER_CAN_UNLOCK_PARAM = "userCanUnlock";

  private static final FluentLogger logger = FluentLogger.forEnclosingClass();
  private static final Gson GSON = new Gson();

  @VisibleForTesting Method method;
  private final Response response;
  @VisibleForTesting AuthenticatedRegistrarAccessor registrarAccessor;
  @VisibleForTesting AuthResult authResult;
  @VisibleForTesting Optional<String> paramClientId;

  @Inject
  RegistryLockGetAction(
      @RequestMethod Method method,
      Response response,
      AuthenticatedRegistrarAccessor registrarAccessor,
      AuthResult authResult,
      @Parameter(PARAM_CLIENT_ID) Optional<String> paramClientId) {
    this.method = method;
    this.response = response;
    this.registrarAccessor = registrarAccessor;
    this.authResult = authResult;
    this.paramClientId = paramClientId;
  }

  @Override
  public void run() {
    checkArgument(Method.GET.equals(method), "Only GET requests allowed");
    checkArgument(authResult.userAuthInfo().isPresent(), "User auth info must be present");
    checkArgument(paramClientId.isPresent(), "clientId must be present");
    response.setContentType(MediaType.JSON_UTF_8);

    try {
      ImmutableMap<String, ?> resultMap = getLockedDomainsMap(paramClientId.get());
      ImmutableMap<String, ?> payload =
          JsonResponseHelper.create(SUCCESS, "Successful locks retrieval", resultMap);
      response.setPayload(GSON.toJson(payload));
    } catch (RegistrarAccessDeniedException e) {
      logger.atWarning().withCause(e).log(
          "User %s doesn't have access to this registrar", authResult.userIdForLogging());
      response.setStatus(SC_FORBIDDEN);
    } catch (Exception e) {
      logger.atWarning().withCause(e).log("Unexpected error when retrieving locks for a registrar");
      response.setStatus(SC_INTERNAL_SERVER_ERROR);
    }
  }

  private ImmutableMap<String, ?> getLockedDomainsMap(String clientId)
      throws RegistrarAccessDeniedException {
    // Note: admins always have access to the locks page
    checkArgument(authResult.userAuthInfo().isPresent(), "User auth info must be present");
    UserAuthInfo userAuthInfo = authResult.userAuthInfo().get();
    boolean isAdmin = registrarAccessor.isAdmin();
    Registrar registrar = getRegistrarAndVerifyLockAccess(clientId, isAdmin);
    User user = userAuthInfo.user();
    boolean isRegistryLockAllowed =
        isAdmin
            || registrar.getContacts().stream()
                .filter(contact -> contact.getEmailAddress().equals(user.getEmail()))
                .findFirst()
                .map(RegistrarContact::isRegistryLockAllowed)
                .orElse(false);
    return ImmutableMap.of(
        LOCK_ENABLED_FOR_CONTACT_PARAM,
        isRegistryLockAllowed,
        EMAIL_PARAM,
        user.getEmail(),
        PARAM_CLIENT_ID,
        registrar.getClientId(),
        LOCKS_PARAM,
        getLockedDomains(clientId, isAdmin));
  }

  private Registrar getRegistrarAndVerifyLockAccess(String clientId, boolean isAdmin)
      throws RegistrarAccessDeniedException {
    Registrar registrar = registrarAccessor.getRegistrar(clientId);
    checkArgument(
        isAdmin || registrar.isRegistryLockAllowed(),
        "Registry lock not allowed for this registrar");
    return registrar;
  }

<<<<<<< HEAD
  private ImmutableList<ImmutableMap<String, ?>> getLockedDomains(String clientId) {
    return jpaTm()
        .transact(
            () ->
                RegistryLockDao.getLockedDomainsByRegistrarId(clientId).stream()
                    .map(this::lockToMap)
                    .collect(toImmutableList()));
=======
  private ImmutableList<ImmutableMap<String, ?>> getLockedDomains(
      String clientId, boolean isAdmin) {
    return RegistryLockDao.getLockedDomainsByRegistrarId(clientId).stream()
        .map(lock -> lockToMap(lock, isAdmin))
        .collect(toImmutableList());
>>>>>>> 3cd0b4d5
  }

  private ImmutableMap<String, ?> lockToMap(RegistryLock lock, boolean isAdmin) {
    return ImmutableMap.of(
        FULLY_QUALIFIED_DOMAIN_NAME_PARAM,
        lock.getDomainName(),
        LOCKED_TIME_PARAM,
        lock.getLockCompletionTimestamp().map(DateTime::toString).orElse(""),
        LOCKED_BY_PARAM,
        lock.isSuperuser() ? "admin" : lock.getRegistrarPocId(),
        USER_CAN_UNLOCK_PARAM,
        isAdmin || !lock.isSuperuser());
  }
}<|MERGE_RESOLUTION|>--- conflicted
+++ resolved
@@ -150,21 +150,14 @@
     return registrar;
   }
 
-<<<<<<< HEAD
-  private ImmutableList<ImmutableMap<String, ?>> getLockedDomains(String clientId) {
+  private ImmutableList<ImmutableMap<String, ?>> getLockedDomains(
+      String clientId, boolean isAdmin) {
     return jpaTm()
         .transact(
             () ->
                 RegistryLockDao.getLockedDomainsByRegistrarId(clientId).stream()
-                    .map(this::lockToMap)
+                    .map(lock -> lockToMap(lock, isAdmin))
                     .collect(toImmutableList()));
-=======
-  private ImmutableList<ImmutableMap<String, ?>> getLockedDomains(
-      String clientId, boolean isAdmin) {
-    return RegistryLockDao.getLockedDomainsByRegistrarId(clientId).stream()
-        .map(lock -> lockToMap(lock, isAdmin))
-        .collect(toImmutableList());
->>>>>>> 3cd0b4d5
   }
 
   private ImmutableMap<String, ?> lockToMap(RegistryLock lock, boolean isAdmin) {
