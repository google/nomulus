--- conflicted
+++ resolved
@@ -30,10 +30,6 @@
 import static org.joda.time.Duration.standardDays;
 import static org.joda.time.Duration.standardHours;
 import static org.joda.time.Duration.standardSeconds;
-<<<<<<< HEAD
-=======
-import static org.junit.jupiter.api.Assertions.assertThrows;
->>>>>>> 486bf323
 import static org.mockito.Mockito.when;
 
 import com.google.common.collect.ImmutableSortedSet;
@@ -161,8 +157,8 @@
                 .setRegistrarPocId("someone@example.com")
                 .setVerificationCode("hi")
                 .build());
-    asyncTaskEnqueuer
-        .enqueueDomainRelock(lock.getRelockDuration().get().getMillis(), lock.getRevisionId(), 0);
+    asyncTaskEnqueuer.enqueueDomainRelock(
+        lock.getRelockDuration().get().getMillis(), lock.getRevisionId(), 0);
     assertTasksEnqueued(
         QUEUE_ASYNC_ACTIONS,
         new TaskMatcher()
