--- conflicted
+++ resolved
@@ -121,7 +121,6 @@
 
   <security-constraint>
     <web-resource-collection>
-<<<<<<< HEAD
       <web-resource-name>External</web-resource-name>
       <description>
         Use built in epp security for epp path.
@@ -131,49 +130,7 @@
   </security-constraint>
   <security-constraint>
     <web-resource-collection>
-      <web-resource-name>profile-registrar-xhr</web-resource-name>
-      <description>
-        Only allow logged-in users to even try to issue EPP commands. This is an additional
-        layer of safety on top of in-servlet authentication and XSRF protection.
-      </description>
-      <url-pattern>/registrar-xhr</url-pattern>
-    </web-resource-collection>
-    <auth-constraint>
-      <role-name>*</role-name>
-    </auth-constraint>
-  </security-constraint>
-  <security-constraint>
-    <web-resource-collection>
-      <web-resource-name>profile-registrar-settings</web-resource-name>
-      <description>
-        Only allow logged-in users to even try to change registrar settings. This is an additional
-        layer of safety on top of in-servlet authentication and XSRF protection.
-      </description>
-      <url-pattern>/registrar-settings</url-pattern>
-    </web-resource-collection>
-    <auth-constraint>
-      <role-name>*</role-name>
-    </auth-constraint>
-  </security-constraint>
-  <security-constraint>
-    <web-resource-collection>
-      <web-resource-name>profile-registrar-payment</web-resource-name>
-      <description>
-        Only allow logged-in users to even try to change registrar settings. This is an additional
-        layer of safety on top of in-servlet authentication and XSRF protection.
-      </description>
-      <url-pattern>/registrar-payment</url-pattern>
-    </web-resource-collection>
-    <auth-constraint>
-      <role-name>*</role-name>
-    </auth-constraint>
-  </security-constraint>
-  <security-constraint>
-    <web-resource-collection>
-      <web-resource-name>profile-registrar-payment-token</web-resource-name>
-=======
       <web-resource-name>Registrar console</web-resource-name>
->>>>>>> 48e5a442
       <description>
         Registrar console requires user login.  This is in addition to the
         code-level "requireLogin" configuration on individual @Actions.
