// Copyright 2019 The Nomulus Authors. All Rights Reserved.
//
// Licensed under the Apache License, Version 2.0 (the "License");
// you may not use this file except in compliance with the License.
// You may obtain a copy of the License at
//
//     http://www.apache.org/licenses/LICENSE-2.0
//
// Unless required by applicable law or agreed to in writing, software
// distributed under the License is distributed on an "AS IS" BASIS,
// WITHOUT WARRANTIES OR CONDITIONS OF ANY KIND, either express or implied.
// See the License for the specific language governing permissions and
// limitations under the License.

package google.registry.schema.domain;

import static com.google.common.base.Preconditions.checkArgument;
import static google.registry.util.DateTimeUtils.isBeforeOrAt;
import static google.registry.util.DateTimeUtils.toZonedDateTime;
import static google.registry.util.PreconditionsUtils.checkArgumentNotNull;

import google.registry.model.Buildable;
import google.registry.model.CreateAutoTimestamp;
import google.registry.model.ImmutableObject;
<<<<<<< HEAD
import google.registry.util.Clock;
=======
import google.registry.model.UpdateAutoTimestamp;
>>>>>>> c17a5c48
import google.registry.util.DateTimeUtils;
import java.time.ZonedDateTime;
import java.util.Optional;
import javax.persistence.Column;
import javax.persistence.Entity;
import javax.persistence.GeneratedValue;
import javax.persistence.GenerationType;
import javax.persistence.Id;
import javax.persistence.Index;
import javax.persistence.Table;
import org.joda.time.DateTime;

/**
 * Represents a registry lock/unlock object, meaning that the domain is locked on the registry
 * level.
 *
 * <p>Registry locks must be requested through the registrar console by a lock-enabled contact, then
 * confirmed through email within a certain length of time. Until that confirmation is processed,
 * the completion time will remain null and the lock will have no effect. The same applies for
 * unlock actions.
 *
 * <p>Note that there will be at most one row per domain with a null copmleted time -- this means
 * that there is at most one pending action per domain. This is enforced at the logic level.
 *
 * <p>Note as well that in the case of a retry of a write after an unexpected success, the unique
 * constraint on {@link #verificationCode} means that the second write will fail.
 */
@Entity
@Table(
    /**
     * Unique constraint to get around Hibernate's failure to handle auto-increment field in
     * composite primary key.
     *
     * <p>Note: indexes use the camelCase version of the field names because the {@link
     * google.registry.persistence.NomulusNamingStrategy} does not translate the field name into the
     * snake_case column name until the write itself.
     */
    indexes = {
      @Index(
          name = "idx_registry_lock_repo_id_revision_id",
          columnList = "repoId, revisionId",
          unique = true),
      @Index(name = "idx_registry_lock_verification_code", columnList = "verificationCode"),
      @Index(name = "idx_registry_lock_registrar_id", columnList = "registrarId")
    })
public final class RegistryLock extends ImmutableObject implements Buildable {

  @Id
  @GeneratedValue(strategy = GenerationType.IDENTITY)
  @Column(nullable = false)
  private Long revisionId;

  /** EPP repo ID of the domain in question. */
  @Column(nullable = false)
  private String repoId;

  // TODO (b/140568328): remove this when everything is in Cloud SQL and we can join on "domain"
  @Column(nullable = false)
  private String domainName;

  /**
   * The ID of the registrar that performed the action -- this may be the admin ID if this action
   * was performed by a superuser.
   */
  @Column(nullable = false)
  private String registrarId;

  /** The POC that performed the action, or null if it was a superuser. */
  private String registrarPocId;

  /** When the lock is first requested. */
  @Column(nullable = false)
  private CreateAutoTimestamp lockRequestTimestamp = CreateAutoTimestamp.create(null);

  /** When the unlock is first requested. */
  private ZonedDateTime unlockRequestTimestamp;

  /**
   * When the user has verified the lock. If this field is null, it means the lock has not been
   * verified yet (and thus not been put into effect).
   */
  private ZonedDateTime lockCompletionTimestamp;

  /**
   * When the user has verified the unlock of this lock. If this field is null, it means the unlock
   * action has not been verified yet (and has not been put into effect).
   */
  private ZonedDateTime unlockCompletionTimestamp;

  /** The user must provide the random verification code in order to complete the action. */
  @Column(nullable = false)
  private String verificationCode;

  /**
   * True iff this action was taken by a superuser, in response to something like a URS request. In
   * this case, the action was performed by a registry admin rather than a registrar.
   */
  @Column(nullable = false)
  private boolean isSuperuser;

  /** Time that this entity was last updated. */
  private UpdateAutoTimestamp lastUpdateTimestamp;

  public String getRepoId() {
    return repoId;
  }

  public String getDomainName() {
    return domainName;
  }

  public String getRegistrarId() {
    return registrarId;
  }

  public String getRegistrarPocId() {
    return registrarPocId;
  }

  public DateTime getLockRequestTimestamp() {
    return lockRequestTimestamp.getTimestamp();
  }

  /** Returns the unlock request timestamp or null if an unlock has not been requested yet. */
  public Optional<DateTime> getUnlockRequestTimestamp() {
    return Optional.ofNullable(unlockRequestTimestamp).map(DateTimeUtils::toJodaDateTime);
  }

  /** Returns the completion timestamp, or empty if this lock has not been completed yet. */
  public Optional<DateTime> getLockCompletionTimestamp() {
    return Optional.ofNullable(lockCompletionTimestamp).map(DateTimeUtils::toJodaDateTime);
  }

  /**
   * Returns the unlock completion timestamp, or empty if this unlock has not been completed yet.
   */
  public Optional<DateTime> getUnlockCompletionTimestamp() {
    return Optional.ofNullable(unlockCompletionTimestamp).map(DateTimeUtils::toJodaDateTime);
  }

  public String getVerificationCode() {
    return verificationCode;
  }

  public boolean isSuperuser() {
    return isSuperuser;
  }

  public DateTime getLastUpdateTimestamp() {
    return lastUpdateTimestamp.getTimestamp();
  }

  public Long getRevisionId() {
    return revisionId;
  }

  public boolean isLocked() {
    return lockCompletionTimestamp != null && unlockCompletionTimestamp == null;
  }

  /** Returns true iff the lock was requested >= 1 hour ago and has not been verified. */
  public boolean isExpired(Clock clock) {
    return !isVerified() && isBeforeOrAt(getCreationTimestamp(), clock.nowUtc().minusHours(1));
  }

  @Override
  public Builder asBuilder() {
    return new Builder(clone(this));
  }

  /** Builder for {@link google.registry.schema.domain.RegistryLock}. */
  public static class Builder extends Buildable.Builder<RegistryLock> {
    public Builder() {}

    private Builder(RegistryLock instance) {
      super(instance);
    }

    @Override
    public RegistryLock build() {
      checkArgumentNotNull(getInstance().repoId, "Repo ID cannot be null");
      checkArgumentNotNull(getInstance().domainName, "Domain name cannot be null");
      checkArgumentNotNull(getInstance().registrarId, "Registrar ID cannot be null");
      checkArgumentNotNull(getInstance().verificationCode, "Verification code cannot be null");
      checkArgument(
          getInstance().registrarPocId != null || getInstance().isSuperuser,
          "Registrar POC ID must be provided if superuser is false");
      return super.build();
    }

    public Builder setRepoId(String repoId) {
      getInstance().repoId = repoId;
      return this;
    }

    public Builder setDomainName(String domainName) {
      getInstance().domainName = domainName;
      return this;
    }

    public Builder setRegistrarId(String registrarId) {
      getInstance().registrarId = registrarId;
      return this;
    }

    public Builder setRegistrarPocId(String registrarPocId) {
      getInstance().registrarPocId = registrarPocId;
      return this;
    }

    public Builder setUnlockRequestTimestamp(DateTime unlockRequestTimestamp) {
      getInstance().unlockRequestTimestamp = toZonedDateTime(unlockRequestTimestamp);
      return this;
    }

    public Builder setLockCompletionTimestamp(DateTime lockCompletionTimestamp) {
      getInstance().lockCompletionTimestamp = toZonedDateTime(lockCompletionTimestamp);
      return this;
    }

    public Builder setUnlockCompletionTimestamp(DateTime unlockCompletionTimestamp) {
      getInstance().unlockCompletionTimestamp = toZonedDateTime(unlockCompletionTimestamp);
      return this;
    }

    public Builder setVerificationCode(String verificationCode) {
      getInstance().verificationCode = verificationCode;
      return this;
    }

    public Builder isSuperuser(boolean isSuperuser) {
      getInstance().isSuperuser = isSuperuser;
      return this;
    }
  }
}<|MERGE_RESOLUTION|>--- conflicted
+++ resolved
@@ -22,11 +22,8 @@
 import google.registry.model.Buildable;
 import google.registry.model.CreateAutoTimestamp;
 import google.registry.model.ImmutableObject;
-<<<<<<< HEAD
+import google.registry.model.UpdateAutoTimestamp;
 import google.registry.util.Clock;
-=======
-import google.registry.model.UpdateAutoTimestamp;
->>>>>>> c17a5c48
 import google.registry.util.DateTimeUtils;
 import java.time.ZonedDateTime;
 import java.util.Optional;
@@ -187,9 +184,22 @@
     return lockCompletionTimestamp != null && unlockCompletionTimestamp == null;
   }
 
+  public boolean isUnlocked() {
+    return unlockCompletionTimestamp != null;
+  }
+
   /** Returns true iff the lock was requested >= 1 hour ago and has not been verified. */
-  public boolean isExpired(Clock clock) {
-    return !isVerified() && isBeforeOrAt(getCreationTimestamp(), clock.nowUtc().minusHours(1));
+  public boolean isLockRequestExpired(Clock clock) {
+    return !getLockCompletionTimestamp().isPresent()
+        && isBeforeOrAt(getLockRequestTimestamp(), clock.nowUtc().minusHours(1));
+  }
+
+  /** Returns true iff the unlock was requested >= 1 hour ago and has not been verified. */
+  public boolean isUnlockRequestExpired(Clock clock) {
+    Optional<DateTime> unlockRequestTimestamp = getUnlockRequestTimestamp();
+    return unlockRequestTimestamp.isPresent()
+        && !getUnlockCompletionTimestamp().isPresent()
+        && isBeforeOrAt(unlockRequestTimestamp.get(), clock.nowUtc().minusHours(1));
   }
 
   @Override
