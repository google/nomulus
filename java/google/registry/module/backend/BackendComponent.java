--- conflicted
+++ resolved
@@ -17,12 +17,8 @@
 import dagger.Component;
 import google.registry.bigquery.BigqueryModule;
 import google.registry.config.ConfigModule;
-<<<<<<< HEAD
 import google.registry.dns.writer.dnsupdate.DnsUpdateConfigModule;
 import google.registry.dns.writer.dnsupdate.DnsUpdateWriterModule;
-=======
-import google.registry.dns.writer.VoidDnsWriterModule;
->>>>>>> 51bdb26e
 import google.registry.export.DriveModule;
 import google.registry.export.sheet.SpreadsheetServiceModule;
 import google.registry.gcs.GcsServiceModule;
@@ -49,7 +45,6 @@
 /** Dagger component with instance lifetime for "backend" App Engine module. */
 @Singleton
 @Component(
-<<<<<<< HEAD
     modules = {
         AppIdentityCredentialModule.class,
         BigqueryModule.class,
@@ -68,6 +63,7 @@
         KeyModule.class,
         ModulesServiceModule.class,
         SpreadsheetServiceModule.class,
+        StackdriverModule.class,
         SystemClockModule.class,
         SystemSleeperModule.class,
         URLFetchServiceModule.class,
@@ -75,34 +71,6 @@
         UseAppIdentityCredentialForGoogleApisModule.class,
         VoidKeyringModule.class,
     })
-=======
-  modules = {
-    AppIdentityCredentialModule.class,
-    BigqueryModule.class,
-    ConfigModule.class,
-    DatastoreServiceModule.class,
-    DirectoryModule.class,
-    DriveModule.class,
-    GcsServiceModule.class,
-    GoogleCredentialModule.class,
-    GroupsModule.class,
-    GroupssettingsModule.class,
-    JSchModule.class,
-    Jackson2Module.class,
-    KeyModule.class,
-    ModulesServiceModule.class,
-    SpreadsheetServiceModule.class,
-    StackdriverModule.class,
-    SystemClockModule.class,
-    SystemSleeperModule.class,
-    URLFetchServiceModule.class,
-    UrlFetchTransportModule.class,
-    UseAppIdentityCredentialForGoogleApisModule.class,
-    VoidDnsWriterModule.class,
-    VoidKeyringModule.class,
-  }
-)
->>>>>>> 51bdb26e
 interface BackendComponent {
   BackendRequestComponent startRequest(RequestModule requestModule);
 }