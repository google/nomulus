-- Copyright 2019 The Nomulus Authors. All Rights Reserved.
--
-- Licensed under the Apache License, Version 2.0 (the "License");
-- you may not use this file except in compliance with the License.
-- You may obtain a copy of the License at
--
--     http://www.apache.org/licenses/LICENSE-2.0
--
-- Unless required by applicable law or agreed to in writing, software
-- distributed under the License is distributed on an "AS IS" BASIS,
-- WITHOUT WARRANTIES OR CONDITIONS OF ANY KIND, either express or implied.
-- See the License for the specific language governing permissions and
-- limitations under the License.

    create table "BillingCancellation" (
       billing_cancellation_id  bigserial not null,
        client_id text not null,
        domain_history_revision_id int8 not null,
        domain_repo_id text not null,
        event_time timestamptz not null,
        flags text[],
        reason text not null,
        domain_name text not null,
        billing_time timestamptz,
        billing_event_id int8,
        billing_recurrence_id int8,
        primary key (billing_cancellation_id)
    );

    create table "BillingEvent" (
       billing_event_id  bigserial not null,
        client_id text not null,
        domain_history_revision_id int8 not null,
        domain_repo_id text not null,
        event_time timestamptz not null,
        flags text[],
        reason text not null,
        domain_name text not null,
        allocation_token_id text,
        billing_time timestamptz,
        cancellation_matching_billing_recurrence_id int8,
        cost_amount numeric(19, 2),
        cost_currency text,
        period_years int4,
        synthetic_creation_time timestamptz,
        primary key (billing_event_id)
    );

    create table "BillingRecurrence" (
       billing_recurrence_id  bigserial not null,
        client_id text not null,
        domain_history_revision_id int8 not null,
        domain_repo_id text not null,
        event_time timestamptz not null,
        flags text[],
        reason text not null,
        domain_name text not null,
        recurrence_end_time timestamptz,
        recurrence_time_of_year text,
        primary key (billing_recurrence_id)
    );

    create table "ClaimsEntry" (
       revision_id int8 not null,
        claim_key text not null,
        domain_label text not null,
        primary key (revision_id, domain_label)
    );

    create table "ClaimsList" (
       revision_id  bigserial not null,
        creation_timestamp timestamptz not null,
        tmdb_generation_time timestamptz not null,
        primary key (revision_id)
    );

    create table "Contact" (
       repo_id text not null,
        creation_client_id text not null,
        creation_time timestamptz not null,
        current_sponsor_client_id text not null,
        deletion_time timestamptz,
        last_epp_update_client_id text,
        last_epp_update_time timestamptz,
        statuses text[],
        auth_info_repo_id text,
        auth_info_value text,
        contact_id text,
        disclose_types_addr text[],
        disclose_show_email boolean,
        disclose_show_fax boolean,
        disclose_mode_flag boolean,
        disclose_types_name text[],
        disclose_types_org text[],
        disclose_show_voice boolean,
        email text,
        fax_phone_extension text,
        fax_phone_number text,
        addr_i18n_city text,
        addr_i18n_country_code text,
        addr_i18n_state text,
        addr_i18n_street_line1 text,
        addr_i18n_street_line2 text,
        addr_i18n_street_line3 text,
        addr_i18n_zip text,
        addr_i18n_name text,
        addr_i18n_org text,
        addr_i18n_type text,
        last_transfer_time timestamptz,
        addr_local_city text,
        addr_local_country_code text,
        addr_local_state text,
        addr_local_street_line1 text,
        addr_local_street_line2 text,
        addr_local_street_line3 text,
        addr_local_zip text,
        addr_local_name text,
        addr_local_org text,
        addr_local_type text,
        search_name text,
        transfer_billing_cancellation_id int8,
        transfer_gaining_poll_message_id int8,
        transfer_losing_poll_message_id int8,
        transfer_billing_recurrence_id int8,
        transfer_autorenew_poll_message_id int8,
        transfer_billing_event_id int8,
        transfer_renew_period_unit text,
        transfer_renew_period_value int4,
        transfer_client_txn_id text,
        transfer_server_txn_id text,
        transfer_registration_expiration_time timestamptz,
        transfer_gaining_registrar_id text,
        transfer_losing_registrar_id text,
        transfer_pending_expiration_time timestamptz,
        transfer_request_time timestamptz,
        transfer_status text,
        voice_phone_extension text,
        voice_phone_number text,
        primary key (repo_id)
    );

    create table "Cursor" (
       scope text not null,
        type text not null,
        cursor_time timestamptz not null,
        last_update_time timestamptz not null,
        primary key (scope, type)
    );

    create table "DelegationSignerData" (
       key_tag int4 not null,
        algorithm int4 not null,
        digest bytea,
        digest_type int4 not null,
        primary key (key_tag)
    );

    create table "Domain" (
       repo_id text not null,
        creation_client_id text not null,
        creation_time timestamptz not null,
        current_sponsor_client_id text not null,
        deletion_time timestamptz,
        last_epp_update_client_id text,
        last_epp_update_time timestamptz,
        statuses text[],
        admin_contact text,
        auth_info_repo_id text,
        auth_info_value text,
        billing_contact text,
        fully_qualified_domain_name text,
        idn_table_name text,
        last_transfer_time timestamptz,
        launch_notice_accepted_time timestamptz,
        launch_notice_expiration_time timestamptz,
        launch_notice_tcn_id text,
        launch_notice_validator_id text,
        registrant_contact text,
        registration_expiration_time timestamptz,
        smd_id text,
        subordinate_hosts text[],
        tech_contact text,
        tld text,
        transfer_billing_cancellation_id int8,
        transfer_gaining_poll_message_id int8,
        transfer_losing_poll_message_id int8,
        transfer_billing_recurrence_id int8,
        transfer_autorenew_poll_message_id int8,
        transfer_billing_event_id int8,
        transfer_renew_period_unit text,
        transfer_renew_period_value int4,
        transfer_client_txn_id text,
        transfer_server_txn_id text,
        transfer_registration_expiration_time timestamptz,
        transfer_gaining_registrar_id text,
        transfer_losing_registrar_id text,
        transfer_pending_expiration_time timestamptz,
        transfer_request_time timestamptz,
        transfer_status text,
        primary key (repo_id)
    );

    create table "DomainHost" (
       domain_repo_id text not null,
        ns_hosts text
    );

    create table "GracePeriod" (
       id  bigserial not null,
        billing_event_one_time bytea,
        billing_event_recurring bytea,
        client_id text,
        expiration_time timestamptz,
        type int4,
        primary key (id)
    );

    create table "HostHistory" (
       history_revision_id  bigserial not null,
        history_by_superuser boolean not null,
        history_registrar_id text,
        history_modification_time timestamptz not null,
        history_reason text not null,
        history_requested_by_registrar boolean not null,
        history_client_transaction_id text,
        history_server_transaction_id text,
        history_type text not null,
        history_xml_bytes bytea not null,
        fully_qualified_host_name text,
        last_superordinate_change timestamptz,
        last_transfer_time timestamptz,
        superordinate_domain bytea,
        creation_client_id text not null,
        creation_time timestamptz not null,
        current_sponsor_client_id text not null,
        deletion_time timestamptz,
        last_epp_update_client_id text,
        last_epp_update_time timestamptz,
        statuses text[],
        host_repo_id text not null,
        primary key (history_revision_id)
    );

    create table "HostHistory_inetAddresses" (
       host_history_history_revision_id int8 not null,
        inet_addresses bytea
    );

    create table "HostResource" (
       repo_id text not null,
        creation_client_id text not null,
        creation_time timestamptz not null,
        current_sponsor_client_id text not null,
        deletion_time timestamptz,
        last_epp_update_client_id text,
        last_epp_update_time timestamptz,
        statuses text[],
        fully_qualified_host_name text,
        inet_addresses text[],
        last_superordinate_change timestamptz,
        last_transfer_time timestamptz,
        superordinate_domain text,
        primary key (repo_id)
    );

    create table "Lock" (
       resource_name text not null,
        tld text not null,
        acquired_time timestamptz not null,
        expiration_time timestamptz not null,
        request_log_id text not null,
        primary key (resource_name, tld)
    );

    create table "PollMessage" (
       type text not null,
        poll_message_id  bigserial not null,
        registrar_id text not null,
        contact_repo_id text,
        contact_revision_id int8,
        domain_repo_id text,
        domain_revision_id int8,
        event_time timestamptz not null,
        host_repo_id text,
        host_revision_id int8,
        message text,
        transfer_response_contact_id text,
        transfer_response_domain_expiration_time timestamptz,
        transfer_response_domain_name text,
        pending_action_response_action_result boolean,
        pending_action_response_name_or_id text,
        pending_action_response_processed_date timestamptz,
        pending_action_response_client_txn_id text,
        pending_action_response_server_txn_id text,
        transfer_response_gaining_registrar_id text,
        transfer_response_losing_registrar_id text,
        transfer_response_pending_transfer_expiration_time timestamptz,
        transfer_response_transfer_request_time timestamptz,
        transfer_response_transfer_status text,
        autorenew_end_time timestamptz,
        autorenew_domain_name text,
        primary key (poll_message_id)
    );

    create table "PremiumEntry" (
       revision_id int8 not null,
        domain_label text not null,
        price numeric(19, 2) not null,
        primary key (revision_id, domain_label)
    );

    create table "PremiumList" (
       revision_id  bigserial not null,
        bloom_filter bytea not null,
        creation_timestamp timestamptz not null,
        currency text not null,
        name text not null,
        primary key (revision_id)
    );

    create table "Registrar" (
       client_id text not null,
        allowed_tlds text[],
        billing_account_map hstore,
        billing_identifier int8,
        block_premium_names boolean not null,
        client_certificate text,
        client_certificate_hash text,
        contacts_require_syncing boolean not null,
        creation_time timestamptz,
        drive_folder_id text,
        email_address text,
        failover_client_certificate text,
        failover_client_certificate_hash text,
        fax_number text,
        iana_identifier int8,
        icann_referral_email text,
        i18n_address_city text,
        i18n_address_country_code text,
        i18n_address_state text,
        i18n_address_street_line1 text,
        i18n_address_street_line2 text,
        i18n_address_street_line3 text,
        i18n_address_zip text,
        ip_address_whitelist text[],
        last_certificate_update_time timestamptz,
        last_update_time timestamptz,
        localized_address_city text,
        localized_address_country_code text,
        localized_address_state text,
        localized_address_street_line1 text,
        localized_address_street_line2 text,
        localized_address_street_line3 text,
        localized_address_zip text,
        password_hash text,
        phone_number text,
        phone_passcode text,
        po_number text,
        rdap_base_urls text[],
        registrar_name text not null,
        registry_lock_allowed boolean not null,
        password_salt text,
        state text,
        type text not null,
        url text,
        whois_server text,
        primary key (client_id)
    );

    create table "RegistrarPoc" (
       email_address text not null,
        allowed_to_set_registry_lock_password boolean not null,
        fax_number text,
        gae_user_id text,
        name text,
        phone_number text,
        registry_lock_email_address text,
        registry_lock_password_hash text,
        registry_lock_password_salt text,
        types text[],
        visible_in_domain_whois_as_abuse boolean not null,
        visible_in_whois_as_admin boolean not null,
        visible_in_whois_as_tech boolean not null,
        primary key (email_address)
    );

    create table "RegistryLock" (
       revision_id  bigserial not null,
        domain_name text not null,
        is_superuser boolean not null,
        last_update_timestamp timestamptz,
        lock_completion_timestamp timestamptz,
        lock_request_timestamp timestamptz not null,
        registrar_id text not null,
        registrar_poc_id text,
        relock_duration int8,
        repo_id text not null,
        unlock_completion_timestamp timestamptz,
        unlock_request_timestamp timestamptz,
        verification_code text not null,
        relock_revision_id int8,
        primary key (revision_id)
    );

    create table "ReservedEntry" (
       revision_id int8 not null,
        comment text,
        reservation_type int4 not null,
        domain_label text not null,
        primary key (revision_id, domain_label)
    );

    create table "ReservedList" (
       revision_id  bigserial not null,
        creation_timestamp timestamptz not null,
        name text not null,
        should_publish boolean not null,
        primary key (revision_id)
    );
create index IDXeokttmxtpq2hohcioe5t2242b on "BillingCancellation" (client_id);
create index IDX2exdfbx6oiiwnhr8j6gjpqt2j on "BillingCancellation" (event_time);
create index IDXqa3g92jc17e8dtiaviy4fet4x on "BillingCancellation" (billing_time);
create index IDX73l103vc5900ig3p4odf0cngt on "BillingEvent" (client_id);
create index IDX5yfbr88439pxw0v3j86c74fp8 on "BillingEvent" (event_time);
create index IDX6py6ocrab0ivr76srcd2okpnq on "BillingEvent" (billing_time);
create index IDXplxf9v56p0wg8ws6qsvd082hk on "BillingEvent" (synthetic_creation_time);
create index IDXhmv411mdqo5ibn4vy7ykxpmlv on "BillingEvent" (allocation_token_id);
create index IDXn898pb9mwcg359cdwvolb11ck on "BillingRecurrence" (client_id);
create index IDX6syykou4nkc7hqa5p8r92cpch on "BillingRecurrence" (event_time);
create index IDXp3usbtvk0v1m14i5tdp4xnxgc on "BillingRecurrence" (recurrence_end_time);
create index IDXjny8wuot75b5e6p38r47wdawu on "BillingRecurrence" (recurrence_time_of_year);
create index IDX3y752kr9uh4kh6uig54vemx0l on "Contact" (creation_time);
create index IDXbn8t4wp85fgxjl8q4ctlscx55 on "Contact" (current_sponsor_client_id);
create index IDXn1f711wicdnooa2mqb7g1m55o on "Contact" (deletion_time);
create index IDX1p3esngcwwu6hstyua6itn6ff on "Contact" (search_name);

    alter table if exists "Contact" 
       add constraint UKoqd7n4hbx86hvlgkilq75olas unique (contact_id);
create index IDX8nr0ke9mrrx4ewj6pd2ag4rmr on "Domain" (creation_time);
create index IDX8ffrqm27qtj20jac056j7yq07 on "Domain" (current_sponsor_client_id);
create index IDX5mnf0wn20tno4b9do88j61klr on "Domain" (deletion_time);
create index IDX1rcgkdd777bpvj0r94sltwd5y on "Domain" (fully_qualified_domain_name);
create index IDXrwl38wwkli1j7gkvtywi9jokq on "Domain" (tld);
<<<<<<< HEAD
create index IDXfg2nnjlujxo6cb9fha971bq2n on "HostHistory" (creation_time);
create index IDX1iy7njgb7wjmj9piml4l2g0qi on "HostHistory" (history_registrar_id);
=======
create index IDXe7wu46c7wpvfmfnj4565abibp on "PollMessage" (registrar_id);
create index IDXaydgox62uno9qx8cjlj5lauye on "PollMessage" (event_time);
>>>>>>> 40b14fb6
create index premiumlist_name_idx on "PremiumList" (name);
create index registrar_name_idx on "Registrar" (registrar_name);
create index registrar_iana_identifier_idx on "Registrar" (iana_identifier);
create index registrarpoc_gae_user_id_idx on "RegistrarPoc" (gae_user_id);
create index idx_registry_lock_verification_code on "RegistryLock" (verification_code);
create index idx_registry_lock_registrar_id on "RegistryLock" (registrar_id);

    alter table if exists "RegistryLock" 
       add constraint idx_registry_lock_repo_id_revision_id unique (repo_id, revision_id);
create index reservedlist_name_idx on "ReservedList" (name);

    alter table if exists "ClaimsEntry" 
       add constraint FK6sc6at5hedffc0nhdcab6ivuq 
       foreign key (revision_id) 
       references "ClaimsList";

    alter table if exists "DomainHost" 
       add constraint FKeq1guccbre1yk3oosgp2io554 
       foreign key (domain_repo_id) 
       references "Domain";

<<<<<<< HEAD
    alter table if exists "HostHistory_inetAddresses" 
       add constraint FKdf5m7yyqw0w57ln2xu8hm9xth 
       foreign key (host_history_history_revision_id) 
       references "HostHistory";

    alter table if exists "HostResource_inetAddresses" 
       add constraint FK6unwhfkcu3oq6q347fxvpagv 
       foreign key (host_resource_repo_id) 
       references "HostResource";

=======
>>>>>>> 40b14fb6
    alter table if exists "PremiumEntry" 
       add constraint FKo0gw90lpo1tuee56l0nb6y6g5 
       foreign key (revision_id) 
       references "PremiumList";

    alter table if exists "RegistryLock" 
       add constraint FK2lhcwpxlnqijr96irylrh1707 
       foreign key (relock_revision_id) 
       references "RegistryLock";

    alter table if exists "ReservedEntry" 
       add constraint FKgq03rk0bt1hb915dnyvd3vnfc 
       foreign key (revision_id) 
       references "ReservedList";<|MERGE_RESOLUTION|>--- conflicted
+++ resolved
@@ -227,9 +227,10 @@
         history_type text not null,
         history_xml_bytes bytea not null,
         fully_qualified_host_name text,
+        inet_addresses text[],
         last_superordinate_change timestamptz,
         last_transfer_time timestamptz,
-        superordinate_domain bytea,
+        superordinate_domain text,
         creation_client_id text not null,
         creation_time timestamptz not null,
         current_sponsor_client_id text not null,
@@ -239,11 +240,6 @@
         statuses text[],
         host_repo_id text not null,
         primary key (history_revision_id)
-    );
-
-    create table "HostHistory_inetAddresses" (
-       host_history_history_revision_id int8 not null,
-        inet_addresses bytea
     );
 
     create table "HostResource" (
@@ -441,13 +437,10 @@
 create index IDX5mnf0wn20tno4b9do88j61klr on "Domain" (deletion_time);
 create index IDX1rcgkdd777bpvj0r94sltwd5y on "Domain" (fully_qualified_domain_name);
 create index IDXrwl38wwkli1j7gkvtywi9jokq on "Domain" (tld);
-<<<<<<< HEAD
 create index IDXfg2nnjlujxo6cb9fha971bq2n on "HostHistory" (creation_time);
 create index IDX1iy7njgb7wjmj9piml4l2g0qi on "HostHistory" (history_registrar_id);
-=======
 create index IDXe7wu46c7wpvfmfnj4565abibp on "PollMessage" (registrar_id);
 create index IDXaydgox62uno9qx8cjlj5lauye on "PollMessage" (event_time);
->>>>>>> 40b14fb6
 create index premiumlist_name_idx on "PremiumList" (name);
 create index registrar_name_idx on "Registrar" (registrar_name);
 create index registrar_iana_identifier_idx on "Registrar" (iana_identifier);
@@ -469,19 +462,6 @@
        foreign key (domain_repo_id) 
        references "Domain";
 
-<<<<<<< HEAD
-    alter table if exists "HostHistory_inetAddresses" 
-       add constraint FKdf5m7yyqw0w57ln2xu8hm9xth 
-       foreign key (host_history_history_revision_id) 
-       references "HostHistory";
-
-    alter table if exists "HostResource_inetAddresses" 
-       add constraint FK6unwhfkcu3oq6q347fxvpagv 
-       foreign key (host_resource_repo_id) 
-       references "HostResource";
-
-=======
->>>>>>> 40b14fb6
     alter table if exists "PremiumEntry" 
        add constraint FKo0gw90lpo1tuee56l0nb6y6g5 
        foreign key (revision_id) 
