// Copyright 2017 The Nomulus Authors. All Rights Reserved.
//
// Licensed under the Apache License, Version 2.0 (the "License");
// you may not use this file except in compliance with the License.
// You may obtain a copy of the License at
//
//     http://www.apache.org/licenses/LICENSE-2.0
//
// Unless required by applicable law or agreed to in writing, software
// distributed under the License is distributed on an "AS IS" BASIS,
// WITHOUT WARRANTIES OR CONDITIONS OF ANY KIND, either express or implied.
// See the License for the specific language governing permissions and
// limitations under the License.

package google.registry.model.domain;

import static com.google.common.truth.Truth.assertThat;
import static org.joda.time.DateTimeZone.UTC;
import static org.junit.jupiter.api.Assertions.assertThrows;

import google.registry.model.billing.BillingEvent;
import google.registry.model.billing.BillingEvent.Reason;
import google.registry.model.billing.BillingEvent.Recurring;
import google.registry.model.domain.DomainHistory.DomainHistoryId;
import google.registry.model.domain.rgp.GracePeriodStatus;
import google.registry.persistence.VKey;
import google.registry.testing.AppEngineExtension;
import org.joda.money.CurrencyUnit;
import org.joda.money.Money;
import org.joda.time.DateTime;
import org.junit.jupiter.api.BeforeEach;
import org.junit.jupiter.api.Test;
import org.junit.jupiter.api.extension.RegisterExtension;

/** Unit tests for {@link GracePeriod}. */
public class GracePeriodTest {

  @RegisterExtension
  public final AppEngineExtension appEngine =
      AppEngineExtension.builder()
          .withCloudSql() // Needed to be able to construct Keys.
          .build();

  private final DateTime now = DateTime.now(UTC);
  private BillingEvent.OneTime onetime;
  private VKey<BillingEvent.Recurring> recurringKey;

  @BeforeEach
  void before() {
    onetime =
        new BillingEvent.OneTime.Builder()
            .setEventTime(now)
            .setBillingTime(now.plusDays(1))
            .setRegistrarId("TheRegistrar")
            .setCost(Money.of(CurrencyUnit.USD, 42))
<<<<<<< HEAD
            .setParent(Key.create(Key.create(Domain.class, "domain"), DomainHistory.class, 12345))
=======
            .setDomainHistoryId(new DomainHistoryId("domain", 12345))
>>>>>>> 827b7db2
            .setReason(Reason.CREATE)
            .setPeriodYears(1)
            .setTargetId("foo.google")
            .build();
<<<<<<< HEAD
    recurringKey =
        VKey.create(
            Recurring.class,
            12345L,
            Key.create(
                Key.create(Key.create(Domain.class, "1-TEST"), HistoryEntry.class, 343L),
                Recurring.class,
                12345L));
=======
    recurringKey = Recurring.createVKey(12345L);
>>>>>>> 827b7db2
  }

  @Test
  void testSuccess_forBillingEvent() {
    GracePeriod gracePeriod = GracePeriod.forBillingEvent(GracePeriodStatus.ADD, "1-TEST", onetime);
    assertThat(gracePeriod.getType()).isEqualTo(GracePeriodStatus.ADD);
    assertThat(gracePeriod.getDomainRepoId()).isEqualTo("1-TEST");
    assertThat(gracePeriod.getOneTimeBillingEvent()).isEqualTo(onetime.createVKey());
    assertThat(gracePeriod.getRecurringBillingEvent()).isNull();
    assertThat(gracePeriod.getRegistrarId()).isEqualTo("TheRegistrar");
    assertThat(gracePeriod.getExpirationTime()).isEqualTo(now.plusDays(1));
    assertThat(gracePeriod.hasBillingEvent()).isTrue();
  }

  @Test
  void testSuccess_forRecurringEvent() {
    GracePeriod gracePeriod =
        GracePeriod.createForRecurring(
            GracePeriodStatus.AUTO_RENEW, "1-TEST", now.plusDays(1), "TheRegistrar", recurringKey);
    assertThat(gracePeriod.getType()).isEqualTo(GracePeriodStatus.AUTO_RENEW);
    assertThat(gracePeriod.getDomainRepoId()).isEqualTo("1-TEST");
    assertThat(gracePeriod.getOneTimeBillingEvent()).isNull();
    assertThat(gracePeriod.getRecurringBillingEvent()).isEqualTo(recurringKey);
    assertThat(gracePeriod.getRegistrarId()).isEqualTo("TheRegistrar");
    assertThat(gracePeriod.getExpirationTime()).isEqualTo(now.plusDays(1));
    assertThat(gracePeriod.hasBillingEvent()).isTrue();
  }

  @Test
  void testSuccess_createWithoutBillingEvent() {
    GracePeriod gracePeriod =
        GracePeriod.createWithoutBillingEvent(
            GracePeriodStatus.REDEMPTION, "1-TEST", now, "TheRegistrar");
    assertThat(gracePeriod.getType()).isEqualTo(GracePeriodStatus.REDEMPTION);
    assertThat(gracePeriod.getDomainRepoId()).isEqualTo("1-TEST");
    assertThat(gracePeriod.getOneTimeBillingEvent()).isNull();
    assertThat(gracePeriod.getRecurringBillingEvent()).isNull();
    assertThat(gracePeriod.getRegistrarId()).isEqualTo("TheRegistrar");
    assertThat(gracePeriod.getExpirationTime()).isEqualTo(now);
    assertThat(gracePeriod.hasBillingEvent()).isFalse();
  }

  @Test
  void testFailure_forBillingEvent_autoRenew() {
    IllegalArgumentException thrown =
        assertThrows(
            IllegalArgumentException.class,
            () -> GracePeriod.forBillingEvent(GracePeriodStatus.AUTO_RENEW, "1-TEST", onetime));
    assertThat(thrown).hasMessageThat().contains("autorenew");
  }

  @Test
  void testFailure_createForRecurring_notAutoRenew() {
    IllegalArgumentException thrown =
        assertThrows(
            IllegalArgumentException.class,
            () ->
                GracePeriod.createForRecurring(
                    GracePeriodStatus.RENEW,
                    "1-TEST",
                    now.plusDays(1),
                    "TheRegistrar",
                    recurringKey));
    assertThat(thrown).hasMessageThat().contains("autorenew");
  }
}<|MERGE_RESOLUTION|>--- conflicted
+++ resolved
@@ -53,27 +53,12 @@
             .setBillingTime(now.plusDays(1))
             .setRegistrarId("TheRegistrar")
             .setCost(Money.of(CurrencyUnit.USD, 42))
-<<<<<<< HEAD
-            .setParent(Key.create(Key.create(Domain.class, "domain"), DomainHistory.class, 12345))
-=======
             .setDomainHistoryId(new DomainHistoryId("domain", 12345))
->>>>>>> 827b7db2
             .setReason(Reason.CREATE)
             .setPeriodYears(1)
             .setTargetId("foo.google")
             .build();
-<<<<<<< HEAD
-    recurringKey =
-        VKey.create(
-            Recurring.class,
-            12345L,
-            Key.create(
-                Key.create(Key.create(Domain.class, "1-TEST"), HistoryEntry.class, 343L),
-                Recurring.class,
-                12345L));
-=======
     recurringKey = Recurring.createVKey(12345L);
->>>>>>> 827b7db2
   }
 
   @Test
